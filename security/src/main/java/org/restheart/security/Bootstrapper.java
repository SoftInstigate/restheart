package org.restheart.security;

import com.beust.jcommander.JCommander;
import com.beust.jcommander.Parameter;
import com.beust.jcommander.Parameters;
import com.github.mustachejava.DefaultMustacheFactory;
import com.github.mustachejava.Mustache;
import com.github.mustachejava.MustacheNotFoundException;
import com.jayway.jsonpath.spi.json.GsonJsonProvider;
import com.jayway.jsonpath.spi.json.JsonProvider;
import com.jayway.jsonpath.spi.mapper.GsonMappingProvider;
import com.jayway.jsonpath.spi.mapper.MappingProvider;
import static com.sun.akuma.CLibrary.LIBC;
import static io.undertow.Handlers.path;
import io.undertow.Undertow;
import io.undertow.Undertow.Builder;
import io.undertow.UndertowOptions;
import io.undertow.server.handlers.AllowedMethodsHandler;
import io.undertow.server.handlers.BlockingHandler;
import io.undertow.server.handlers.GracefulShutdownHandler;
import io.undertow.server.handlers.HttpContinueAcceptingHandler;
import io.undertow.server.handlers.PathHandler;
import io.undertow.server.handlers.RequestLimit;
import io.undertow.server.handlers.RequestLimitingHandler;
import io.undertow.server.handlers.proxy.LoadBalancingProxyClient;
import io.undertow.server.handlers.proxy.ProxyHandler;
import io.undertow.util.HttpString;
import java.io.BufferedReader;
import java.io.File;
import java.io.FileInputStream;
import java.io.FileNotFoundException;
import java.io.FileReader;
import java.io.IOException;
import java.io.InputStreamReader;
import java.io.StringWriter;
import java.io.UnsupportedEncodingException;
import java.net.URI;
import java.net.URISyntaxException;
import java.nio.file.FileSystems;
import java.nio.file.Files;
import java.nio.file.Path;
import java.security.GeneralSecurityException;
import java.security.KeyManagementException;
import java.security.KeyStore;
import java.security.KeyStoreException;
import java.security.NoSuchAlgorithmException;
import java.security.UnrecoverableKeyException;
import java.security.cert.CertificateException;
import java.util.ArrayList;
import java.util.EnumSet;
import java.util.HashMap;
import java.util.LinkedHashSet;
import java.util.List;
import java.util.Map;
import java.util.Properties;
import java.util.Set;
import javax.net.ssl.KeyManagerFactory;
import javax.net.ssl.SSLContext;
import javax.net.ssl.TrustManagerFactory;
import static org.fusesource.jansi.Ansi.Color.GREEN;
import static org.fusesource.jansi.Ansi.Color.RED;
import static org.fusesource.jansi.Ansi.ansi;
import org.restheart.security.handlers.CORSHandler;
import org.restheart.security.handlers.ConfigurableEncodingHandler;
import org.restheart.security.handlers.ErrorHandler;
import static org.restheart.security.handlers.PipedHttpHandler.pipe;
import org.restheart.security.handlers.PipedWrappingHandler;
import org.restheart.security.handlers.QueryStringRebuiler;
import org.restheart.security.handlers.RequestInterceptorsExecutor;
import org.restheart.security.handlers.RequestLogger;
import org.restheart.security.handlers.RequestNotManagedHandler;
import org.restheart.security.handlers.ResponseSender;
import org.restheart.security.handlers.SecurityHandler;
import static org.restheart.security.handlers.exchange.AbstractExchange.MAX_CONTENT_SIZE;
import org.restheart.security.handlers.exchange.AbstractExchange.METHOD;
import org.restheart.security.handlers.injectors.AuthHeadersRemover;
import org.restheart.security.handlers.injectors.ConduitInjector;
import org.restheart.security.handlers.injectors.RequestContentInjector;
import static org.restheart.security.handlers.injectors.RequestContentInjector.Policy.ALWAYS;
import static org.restheart.security.handlers.injectors.RequestContentInjector.Policy.ON_REQUIRES_CONTENT_AFTER_AUTH;
import static org.restheart.security.handlers.injectors.RequestContentInjector.Policy.ON_REQUIRES_CONTENT_BEFORE_AUTH;
import org.restheart.security.handlers.injectors.XForwardedHeadersInjector;
import org.restheart.security.handlers.injectors.XPoweredByInjector;
import org.restheart.security.plugins.AuthMechanism;
import org.restheart.security.plugins.Authorizer;
import org.restheart.security.plugins.PluginsRegistry;
import static org.restheart.security.plugins.RequestInterceptor.IPOINT.AFTER_AUTH;
import static org.restheart.security.plugins.RequestInterceptor.IPOINT.BEFORE_AUTH;
import org.restheart.security.plugins.Service;
import org.restheart.security.plugins.TokenManager;
import org.restheart.security.plugins.authorizers.FullAuthorizer;
import org.restheart.security.utils.FileUtils;
import org.restheart.security.utils.LoggingInitializer;
import org.restheart.security.utils.OSChecker;
import org.restheart.security.utils.RESTHeartSecurityDaemon;
import org.restheart.security.utils.ResourcesExtractor;
import org.slf4j.Logger;
import org.slf4j.LoggerFactory;
import org.xnio.OptionMap;
import org.xnio.Options;
import org.xnio.SslClientAuthMode;
import org.xnio.Xnio;
import org.xnio.ssl.XnioSsl;
import org.yaml.snakeyaml.Yaml;

/**
 *
 * @author Andrea Di Cesare {@literal <andrea@softinstigate.com>}
 */
public class Bootstrapper {

    private static final Logger LOGGER = LoggerFactory
            .getLogger(Bootstrapper.class);

    private static boolean IS_FORKED;
    
    private static final Map<String, File> TMP_EXTRACTED_FILES = new HashMap<>();

    private static Path CONFIGURATION_FILE;
    private static Path PROPERTIES_FILE;
    private static final PathHandler ROOT_PATH_HANDLER = path();
    private static GracefulShutdownHandler HANDLERS = null;
    private static Configuration configuration;
    private static Undertow undertowServer;

    private static final String EXITING = ", exiting...";
    private static final String INSTANCE = " instance ";
    private static final String STARTING = "Starting ";
    private static final String UNDEFINED = "undefined";
    private static final String RESTHEART_SECURITY = "RESTHeart Security";
    private static final String VERSION = "Version {}";

    /**
     * getConfiguration
     *
     * @return the global configuration
     */
    public static Configuration getConfiguration() {
        return configuration;
    }

    /**
     * Allows to programmatically add handlers to the root path handler
     *
     * @see Path.addPrefixPath()
     *
     * @return the restheart root path handler
     */
    public static PathHandler getRootPathHandler() {
        return ROOT_PATH_HANDLER;
    }

    private static void parseCommandLineParameters(final String[] args) {
        Args parameters = new Args();
        JCommander cmd = JCommander.newBuilder().addObject(parameters).build();
        cmd.setProgramName("java -Dfile.encoding=UTF-8 -jar -server restheart-security.jar");
        try {
            cmd.parse(args);
            if (parameters.help) {
                cmd.usage();
                System.exit(0);
            }

            String confFilePath = (parameters.configPath == null)
                    ? System.getenv("RESTHEART_SECURITY_CONFFILE")
                    : parameters.configPath;
            CONFIGURATION_FILE = FileUtils.getFileAbsolutePath(confFilePath);

            FileUtils.getFileAbsolutePath(parameters.configPath);

            IS_FORKED = parameters.isForked;
            String propFilePath = (parameters.envFile == null)
                    ? System.getenv("RESTHEART_SECURITY_ENVFILE")
                    : parameters.envFile;
            
            PROPERTIES_FILE = FileUtils.getFileAbsolutePath(propFilePath);
        } catch (com.beust.jcommander.ParameterException ex) {
            LOGGER.error(ex.getMessage());
            cmd.usage();
            System.exit(1);
        }
    }

    public static void main(final String[] args) throws ConfigurationException, IOException {
        parseCommandLineParameters(args);
        setJsonpathDefaults();
        configuration = loadConfiguration();
        run();
    }

    /**
     * Configuration from JsonPath
     */
    private static void setJsonpathDefaults() {
        com.jayway.jsonpath.Configuration.setDefaults(
                new com.jayway.jsonpath.Configuration.Defaults() {
            private final JsonProvider jsonProvider = new GsonJsonProvider();
            private final MappingProvider mappingProvider = new GsonMappingProvider();

            @Override
            public JsonProvider jsonProvider() {
                return jsonProvider;
            }

            @Override
            public MappingProvider mappingProvider() {
                return mappingProvider;
            }

            @Override
            public Set<com.jayway.jsonpath.Option> options() {
                return EnumSet.noneOf(com.jayway.jsonpath.Option.class);
            }
        });
    }

    private static void run() {
        if (!hasForkOption()) {
            initLogging(null);
            startServer(false);
        } else {
            if (OSChecker.isWindows()) {
                LOGGER.error("Fork is not supported on Windows");
                LOGGER.info(ansi().fg(GREEN).bold().a("RESTHeart Security stopped")
                        .reset().toString());
                System.exit(-1);
            }

            // RHSecDaemon only works on POSIX OSes
            final boolean isPosix = FileSystems.getDefault()
                    .supportedFileAttributeViews()
                    .contains("posix");

            if (!isPosix) {
                logErrorAndExit("Unable to fork process, "
                        + "this is only supported on POSIX compliant OSes",
                        null, false, -1);
            }

            RESTHeartSecurityDaemon d = new RESTHeartSecurityDaemon();
            if (d.isDaemonized()) {
                try {
                    d.init();
                    LOGGER.info("Forked process: {}", LIBC.getpid());
                    initLogging(d);
                } catch (Exception t) {
                    logErrorAndExit("Error staring forked process", t, false, false, -1);
                }
                startServer(true);
            } else {
                initLogging(d);
                try {
                    String instanceName = getInstanceName();

                    LOGGER.info(STARTING
                            + ansi().fg(RED).bold().a(RESTHEART_SECURITY).reset().toString()
                            + INSTANCE
                            + ansi().fg(RED).bold().a(instanceName).reset()
                                    .toString());

                    if (Configuration.VERSION != null) {
                        LOGGER.info(VERSION, Configuration.VERSION);
                    }

                    logLoggingConfiguration(true);

                    d.daemonize();
                } catch (Throwable t) {
                    logErrorAndExit("Error forking", t, false, false, -1);
                }
            }
        }
    }

    private static Configuration loadConfiguration() throws ConfigurationException, UnsupportedEncodingException, IOException {
        if (CONFIGURATION_FILE == null) {
            LOGGER.warn("No configuration file provided, starting with default values!");
            return new Configuration();
        } else if (PROPERTIES_FILE == null) {
            try {
                if (Configuration.isParametric(CONFIGURATION_FILE)) {
                    logErrorAndExit("Configuration is parametric but no properties file has been specified."
                            + " You can use -e option to specify the properties file. "
                            + "For more information check https://restheart.org/learn/configuration",
                            null, false, -1);
                }
            } catch (IOException ioe) {
                logErrorAndExit("Configuration file not found " + CONFIGURATION_FILE, null, false, -1);
            }

            return new Configuration(CONFIGURATION_FILE, false);
        } else {
            final Properties p = new Properties();
<<<<<<< HEAD
            try ( InputStreamReader reader = new InputStreamReader(
                    new FileInputStream(PROPERTIES_FILE.toFile()), "UTF-8")) {
=======
            try (InputStreamReader reader = new InputStreamReader(new FileInputStream(PROPERTIES_FILE), "UTF-8")) {
>>>>>>> ecd025f5
                p.load(reader);
            } catch (FileNotFoundException fnfe) {
                logErrorAndExit("Properties file not found " + PROPERTIES_FILE, null, false, -1);
            }

            final StringWriter writer = new StringWriter();
            try (BufferedReader reader = new BufferedReader(new FileReader(CONFIGURATION_FILE.toFile()))) {
                Mustache m = new DefaultMustacheFactory().compile(reader, "configuration-file");
                m.execute(writer, p);
                writer.flush();
            } catch (MustacheNotFoundException ex) {
                logErrorAndExit("Configuration file not found: " + CONFIGURATION_FILE, ex, false, -1);
            }

            Map<String, Object> obj = new Yaml().load(writer.toString());
            return new Configuration(obj, false);
        }
    }

    private static void logStartMessages() {
        String instanceName = getInstanceName();
        LOGGER.info(STARTING + ansi().fg(RED).bold().a(RESTHEART_SECURITY).reset().toString()
                + INSTANCE
                + ansi().fg(RED).bold().a(instanceName).reset().toString());
        LOGGER.info(VERSION, Configuration.VERSION);
        LOGGER.info("Configuration = " + configuration.toString());
    }

    private static void logManifestInfo() {
        if (LOGGER.isDebugEnabled()) {
            final Set<Map.Entry<Object, Object>> MANIFEST_ENTRIES = FileUtils.findManifestInfo();
            if (MANIFEST_ENTRIES != null) {
                LOGGER.debug("Build Information: {}", MANIFEST_ENTRIES.toString());
            } else {
                LOGGER.debug("Build Information: {}", "Unknown, not packaged");
            }
        }
    }

    /**
     * logs warning message if pid file exists
     *
     * @param confFilePath
     * @param propFilePath
     * @return true if pid file exists
     */
    private static boolean checkPidFile(Path confFilePath, Path propFilePath) {
        if (OSChecker.isWindows()) {
            return false;
        }
        
        // pid file name include the hash of the configuration file so that
        // for each configuration we can have just one instance running
        Path pidFilePath = FileUtils
                .getPidFilePath(FileUtils.getFileAbsolutePathHash(confFilePath, propFilePath));
        if (Files.exists(pidFilePath)) {
            LOGGER.warn("Found pid file! If this instance is already "
                    + "running, startup will fail with a BindException");
            return true;
        }
        return false;
    }

    /**
     * Shutdown the server
     *
     * @param args command line arguments
     */
    public static void shutdown(final String[] args) {
        stopServer(false);
    }

    /**
     * initLogging
     *
     * @param args
     * @param d
     */
    private static void initLogging(final RESTHeartSecurityDaemon d) {
        LoggingInitializer.setLogLevel(configuration.getLogLevel());
        if (d != null && d.isDaemonized()) {
            LoggingInitializer.stopConsoleLogging();
            LoggingInitializer.startFileLogging(configuration
                    .getLogFilePath());
        } else if (!hasForkOption()) {
            if (!configuration.isLogToConsole()) {
                LoggingInitializer.stopConsoleLogging();
            }
            if (configuration.isLogToFile()) {
                LoggingInitializer.startFileLogging(configuration
                        .getLogFilePath());
            }
        }
    }

    /**
     * logLoggingConfiguration
     *
     * @param fork
     */
    private static void logLoggingConfiguration(boolean fork) {
        String logbackConfigurationFile = System
                .getProperty("logback.configurationFile");

        boolean usesLogback = logbackConfigurationFile != null
                && !logbackConfigurationFile.isEmpty();

        if (usesLogback) {
            return;
        }

        if (configuration.isLogToFile()) {
            LOGGER.info("Logging to file {} with level {}",
                    configuration.getLogFilePath(),
                    configuration.getLogLevel());
        }

        if (!fork) {
            if (!configuration.isLogToConsole()) {
                LOGGER.info("Stop logging to console ");
            } else {
                LOGGER.info("Logging to console with level {}",
                        configuration.getLogLevel());
            }
        }
    }

    /**
     * hasForkOption
     *
     * @param args
     * @return true if has fork option
     */
    private static boolean hasForkOption() {
        return IS_FORKED;
    }

    /**
     * startServer
     *
     * @param fork
     */
    private static void startServer(boolean fork) {
        logStartMessages();

        Path pidFilePath = FileUtils.getPidFilePath(
                FileUtils.getFileAbsolutePathHash(CONFIGURATION_FILE, PROPERTIES_FILE));
        boolean pidFileAlreadyExists = false;

        if (!OSChecker.isWindows() && pidFilePath != null) {
            pidFileAlreadyExists = checkPidFile(CONFIGURATION_FILE, PROPERTIES_FILE);
        }

        logLoggingConfiguration(fork);
        logManifestInfo();

        // re-read configuration file, to log errors new that logger is initialized
        try {
            loadConfiguration();
        } catch (ConfigurationException | IOException ex) {
            logErrorAndExit(ex.getMessage() + EXITING, ex, false, -1);
        }

        // run pre startup initializers
        PluginsRegistry.getInstance()
                .getPreStartupInitializers()
                .stream()
                .forEach(i -> {
                    try {
                        i.getInstance().init();
                    } catch (Throwable t) {
                        LOGGER.error("Error executing initializer {}", i.getName());
                    }
                });

        try {
            startCoreSystem();
        } catch (Throwable t) {
            logErrorAndExit("Error starting RESTHeart Security. Exiting...",
                    t,
                    false,
                    !pidFileAlreadyExists, -2);
        }

        Runtime.getRuntime().addShutdownHook(new Thread() {
            @Override
            public void run() {
                stopServer(false);
            }
        });

        // create pid file on supported OSes
        if (!OSChecker.isWindows() && pidFilePath != null) {
            FileUtils.createPidFile(pidFilePath);
        }

        // log pid file path on supported OSes
        if (!OSChecker.isWindows() && pidFilePath != null) {
            LOGGER.info("Pid file {}", pidFilePath);
        }

        // run initializers
        PluginsRegistry.getInstance()
                .getInitializers()
                .stream()
                .forEach(i -> {
                    try {
                        i.getInstance().init();
                    } catch (Throwable t) {
                        LOGGER.error("Error executing initializer {}", i.getName());
                    }
                });

        LOGGER.info(ansi().fg(GREEN).bold().a("RESTHeart Security started").reset().toString());
    }

    private static String getInstanceName() {
        return configuration == null ? UNDEFINED
                : configuration.getInstanceName() == null
                ? UNDEFINED
                : configuration.getInstanceName();
    }

    /**
     * stopServer
     *
     * @param silent
     */
    private static void stopServer(boolean silent) {
        stopServer(silent, true);
    }

    /**
     * stopServer
     *
     * @param silent
     * @param removePid
     */
    private static void stopServer(boolean silent, boolean removePid) {
        if (!silent) {
            LOGGER.info("Stopping RESTHeart Security...");
        }

        if (HANDLERS != null) {
            if (!silent) {
                LOGGER.info("Waiting for pending request "
                        + "to complete (up to 1 minute)...");
            }
            try {
                HANDLERS.shutdown();
                HANDLERS.awaitShutdown(60 * 1000); // up to 1 minute
            } catch (InterruptedException ie) {
                LOGGER.error("Error while waiting for pending request "
                        + "to complete", ie);
                Thread.currentThread().interrupt();
            }
        }

        Path pidFilePath = FileUtils.getPidFilePath(FileUtils
                .getFileAbsolutePathHash(CONFIGURATION_FILE, PROPERTIES_FILE));

        if (removePid && pidFilePath != null) {
            if (!silent) {
                LOGGER.info("Removing the pid file {}",
                        pidFilePath.toString());
            }
            try {
                Files.deleteIfExists(pidFilePath);
            } catch (IOException ex) {
                LOGGER.error("Can't delete pid file {}",
                        pidFilePath.toString(), ex);
            }
        }

        if (!silent) {
            LOGGER.info("Cleaning up temporary directories...");
        }
        TMP_EXTRACTED_FILES.keySet().forEach(k -> {
            try {
                ResourcesExtractor.deleteTempDir(k, TMP_EXTRACTED_FILES.get(k));
            } catch (URISyntaxException | IOException ex) {
                LOGGER.error("Error cleaning up temporary directory {}",
                        TMP_EXTRACTED_FILES.get(k).toString(), ex);
            }
        });

        if (undertowServer != null) {
            undertowServer.stop();
        }

        if (!silent) {
            LOGGER.info(ansi().fg(GREEN).bold().a("RESTHeart Security stopped")
                    .reset().toString());
        }

        LoggingInitializer.stopLogging();
    }

    /**
     * startCoreSystem
     */
    private static void startCoreSystem() {
        if (configuration == null) {
            logErrorAndExit("No configuration found. exiting..", null, false, -1);
        }

        if (!configuration.isHttpsListener()
                && !configuration.isHttpListener()) {
            logErrorAndExit("No listener specified. exiting..", null, false, -1);
        }

        final TokenManager tokenManager = loadTokenManager();

        final List<AuthMechanism> authMechanisms = authMechanisms();

        final LinkedHashSet<Authorizer> authorizers = authorizers();

        SSLContext sslContext = null;

        try {
            sslContext = SSLContext.getInstance("TLS");

            KeyManagerFactory kmf = KeyManagerFactory
                    .getInstance(KeyManagerFactory.getDefaultAlgorithm());
            TrustManagerFactory tmf = TrustManagerFactory
                    .getInstance(TrustManagerFactory.getDefaultAlgorithm());

            KeyStore ks = KeyStore.getInstance(KeyStore.getDefaultType());

            if (getConfiguration().isUseEmbeddedKeystore()) {
                char[] storepass = "uiamuiam".toCharArray();
                char[] keypass = "uiamuiam".toCharArray();

                String storename = "sskeystore.jks";

                ks.load(Bootstrapper.class.getClassLoader()
                        .getResourceAsStream(storename), storepass);
                kmf.init(ks, keypass);
            } else if (configuration.getKeystoreFile() != null
                    && configuration.getKeystorePassword() != null
                    && configuration.getCertPassword() != null) {
                try (FileInputStream fis = new FileInputStream(
                        new File(configuration.getKeystoreFile()))) {
                    ks.load(fis, configuration.getKeystorePassword().toCharArray());
                    kmf.init(ks, configuration.getCertPassword().toCharArray());
                }
            } else {
                LOGGER.error(
                        "The keystore is not configured. "
                        + "Check the keystore-file, "
                        + "keystore-password and certpassword options.");
            }

            tmf.init(ks);

            sslContext.init(kmf.getKeyManagers(), tmf.getTrustManagers(), null);
        } catch (KeyManagementException
                | NoSuchAlgorithmException
                | KeyStoreException
                | CertificateException
                | UnrecoverableKeyException ex) {
            logErrorAndExit(
                    "Couldn't start RESTHeart Security, error with specified keystore. "
                    + "Check the keystore-file, "
                    + "keystore-password and certpassword options. Exiting..",
                    ex, false, -1);
        } catch (FileNotFoundException ex) {
            logErrorAndExit(
                    "Couldn't start RESTHeart Security, keystore file not found. "
                    + "Check the keystore-file, "
                    + "keystore-password and certpassword options. Exiting..",
                    ex, false, -1);
        } catch (IOException ex) {
            logErrorAndExit(
                    "Couldn't start RESTHeart Security, error reading the keystore file. "
                    + "Check the keystore-file, "
                    + "keystore-password and certpassword options. Exiting..",
                    ex, false, -1);
        }

        Builder builder = Undertow.builder();

        if (configuration.isHttpsListener()) {
            builder.addHttpsListener(configuration.getHttpsPort(),
                    configuration.getHttpsHost(),
                    sslContext);

            if (configuration.getHttpsHost().equals("127.0.0.1")
                    || configuration.getHttpsHost().equalsIgnoreCase("localhost")) {
                LOGGER.warn("HTTPS listener bound to localhost:{}. "
                        + "Remote systems will be unable to connect to this server.",
                        configuration.getHttpsPort());
            } else {
                LOGGER.info("HTTPS listener bound at {}:{}",
                        configuration.getHttpsHost(), configuration.getHttpsPort());
            }
        }

        if (configuration.isHttpListener()) {
            builder.addHttpListener(configuration.getHttpPort(),
                    configuration.getHttpHost());

            if (configuration.getHttpHost().equals("127.0.0.1")
                    || configuration.getHttpHost().equalsIgnoreCase("localhost")) {
                LOGGER.warn("HTTP listener bound to localhost:{}. "
                        + "Remote systems will be unable to connect to this server.",
                        configuration.getHttpPort());
            } else {
                LOGGER.info("HTTP listener bound at {}:{}",
                        configuration.getHttpHost(), configuration.getHttpPort());
            }
        }

        HANDLERS = getHandlersPipe(authMechanisms,
                authorizers,
                tokenManager);

        builder = builder
                .setIoThreads(configuration.getIoThreads())
                .setWorkerThreads(configuration.getWorkerThreads())
                .setDirectBuffers(configuration.isDirectBuffers())
                .setBufferSize(configuration.getBufferSize())
                .setHandler(HANDLERS);

        // starting from undertow 1.4.23 URL checks become much stricter
        // (undertow commit 09d40a13089dbff37f8c76d20a41bf0d0e600d9d)
        // allow unescaped chars in URL (otherwise not allowed by default)
        builder.setServerOption(UndertowOptions.ALLOW_UNESCAPED_CHARACTERS_IN_URL,
                configuration.isAllowUnescapedCharactersInUrl());

        LOGGER.info("Allow unescaped characters in URL: {}",
                configuration.isAllowUnescapedCharactersInUrl());

        ConfigurationHelper.setConnectionOptions(builder, configuration);

        undertowServer = builder.build();
        undertowServer.start();
    }

    /**
     *
     * @return the AuthenticationMechanisms
     */
    private static List<AuthMechanism> authMechanisms() {
        var authMechanisms = new ArrayList<AuthMechanism>();

        var amsConf = getConfiguration().getAuthMechanisms();

        if (configuration.getAuthMechanisms() != null
                && !configuration.getAuthMechanisms().isEmpty()) {
            configuration.getAuthMechanisms().stream()
                    .map(am -> am.get(ConfigurationKeys.NAME_KEY))
                    .filter(name -> name instanceof String)
                    .map(name -> (String) name)
                    .forEachOrdered(name -> {

                        try {
                            authMechanisms.add(PluginsRegistry.getInstance()
                                    .getAuthenticationMechanism(name));

                            if (LOGGER.isInfoEnabled()) {
                                var amConf = amsConf.stream().filter(am -> name
                                        .equals(am.get("name")))
                                        .findFirst();

                                if (amConf != null
                                        && amConf.isPresent()
                                        && amConf.get().get("args") != null
                                        && amConf.get().get("args") instanceof Map
                                        && ((Map) amConf.get().get("args"))
                                                .containsKey("authenticator")) {
                                    LOGGER.info("Authentication Mechanism {} "
                                            + "enabled with Authenticator {}",
                                            name,
                                            ((Map) amConf.get().get("args"))
                                                    .get("authenticator"));
                                } else {
                                    LOGGER.info("Authentication Mechanism {} "
                                            + "enabled",
                                            name);
                                }
                            }
                        } catch (ConfigurationException pcex) {
                            logErrorAndExit(pcex.getMessage(), pcex, false, -3);
                        }
                    });
        } else {
            LOGGER.warn("***** No Authentication Mechanism specified. "
                    + "Authentication disabled.");
        }

        return authMechanisms;
    }

    /**
     *
     * @return the AuthenticationMechanisms
     */
    private static LinkedHashSet<Authorizer> authorizers() {
        var authorizers = new LinkedHashSet<Authorizer>();

        if (configuration.getAuthorizers() != null
                && !configuration.getAuthorizers().isEmpty()) {
            configuration.getAuthorizers().stream()
                    .map(am -> am.get(ConfigurationKeys.NAME_KEY))
                    .filter(name -> name instanceof String)
                    .map(name -> (String) name)
                    .forEachOrdered(name -> {

                        try {
                            authorizers.add(PluginsRegistry.getInstance()
                                    .getAuthorizer(name));

                            LOGGER.info("Authorizer {} enabled",
                                    name);
                        } catch (ConfigurationException pcex) {
                            logErrorAndExit(pcex.getMessage(), pcex, false, -3);
                        }
                    });
        } else {
            LOGGER.warn("***** No Authorizer specified. "
                    + "All requests are allowed.");
        }

        return authorizers;
    }

    /**
     * logErrorAndExit
     *
     * @param message
     * @param t
     * @param silent
     * @param status
     */
    private static void logErrorAndExit(String message,
            Throwable t,
            boolean silent,
            int status) {
        logErrorAndExit(message, t, silent, true, status);
    }

    /**
     * logErrorAndExit
     *
     * @param message
     * @param t
     * @param silent
     * @param removePid
     * @param status
     */
    private static void logErrorAndExit(String message,
            Throwable t,
            boolean silent,
            boolean removePid,
            int status) {
        if (t == null) {
            LOGGER.error(message);
        } else {
            LOGGER.error(message, t);
        }
        stopServer(silent, removePid);
        System.exit(status);
    }

    /**
     * getHandlersPipe
     *
     * @param identityManager
     * @param authorizers
     * @param tokenManager
     * @return a GracefulShutdownHandler
     */
    private static GracefulShutdownHandler getHandlersPipe(
            final List<AuthMechanism> authMechanisms,
            final LinkedHashSet<Authorizer> authorizers,
            final TokenManager tokenManager
    ) {
        getRootPathHandler().addPrefixPath("/", new RequestNotManagedHandler());

        LOGGER.info("Content buffers maximun size "
                + "is {} bytes",
                MAX_CONTENT_SIZE);

        plugServices(configuration, getRootPathHandler(),
                authMechanisms, authorizers, tokenManager);

        proxyResources(configuration, getRootPathHandler(),
                authMechanisms, authorizers, tokenManager);

        return buildGracefulShutdownHandler(getRootPathHandler());
    }

    /**
     * buildGracefulShutdownHandler
     *
     * @param paths
     * @return
     */
    private static GracefulShutdownHandler buildGracefulShutdownHandler(
            PathHandler paths) {
        return new GracefulShutdownHandler(
                new RequestLimitingHandler(
                        new RequestLimit(configuration.getRequestsLimit()),
                        new AllowedMethodsHandler(
                                new BlockingHandler(
                                        new ErrorHandler(
                                                new HttpContinueAcceptingHandler(paths))),
                                // allowed methods
                                HttpString.tryFromString(METHOD.GET.name()),
                                HttpString.tryFromString(METHOD.POST.name()),
                                HttpString.tryFromString(METHOD.PUT.name()),
                                HttpString.tryFromString(METHOD.DELETE.name()),
                                HttpString.tryFromString(METHOD.PATCH.name()),
                                HttpString.tryFromString(METHOD.OPTIONS.name()))));
    }

    /**
     * plugServices
     *
     * @param conf
     * @param paths
     * @param authMechanisms
     * @param identityManager
     * @param authorizers
     */
    private static void plugServices(final Configuration conf,
            final PathHandler paths,
            final List<AuthMechanism> authMechanisms,
            final LinkedHashSet<Authorizer> authorizers,
            final TokenManager tokenManager) {
        if (!conf.getServices().isEmpty()) {
            conf.getServices().stream()
                    .map(am -> am.get(ConfigurationKeys.NAME_KEY))
                    .filter(name -> name instanceof String)
                    .map(name -> (String) name)
                    .forEachOrdered(name -> {
                        try {
                            Service _srv = PluginsRegistry.getInstance()
                                    .getService(name);

                            LOGGER.debug("{} secured {}", name, _srv.getSecured());

                            SecurityHandler securityHandler;

                            if (_srv.getSecured()) {
                                securityHandler = new SecurityHandler(
                                        authMechanisms,
                                        authorizers,
                                        tokenManager);
                            } else {
                                var _fauthorizers = new LinkedHashSet<Authorizer>();
                                _fauthorizers.add(new FullAuthorizer(false));

                                securityHandler = new SecurityHandler(
                                        authMechanisms,
                                        _fauthorizers,
                                        tokenManager);
                            }

                            var srv = pipe(
                                    new RequestLogger(),
                                    new CORSHandler(),
                                    new XPoweredByInjector(),
                                    new RequestContentInjector(ON_REQUIRES_CONTENT_BEFORE_AUTH),
                                    new RequestInterceptorsExecutor(BEFORE_AUTH),
                                    new QueryStringRebuiler(),
                                    securityHandler,
                                    new RequestContentInjector(ON_REQUIRES_CONTENT_AFTER_AUTH),
                                    new RequestInterceptorsExecutor(AFTER_AUTH),
                                    new QueryStringRebuiler(),
                                    new ConduitInjector(),
                                    PipedWrappingHandler.wrap(
                                            new ConfigurableEncodingHandler(_srv,
                                                    configuration.isForceGzipEncoding())),
                                    new ResponseSender()
                            );

                            paths.addPrefixPath(_srv.getUri(), srv);

                            LOGGER.info("URI {} bound to service {}, secured: {}",
                                    _srv.getUri(),
                                    _srv.getName(),
                                    _srv.getSecured());

                        } catch (ConfigurationException pce) {
                            LOGGER.error("Error plugging in the service", pce);
                        }
                    });
        }
    }

    /**
     * loadTokenManager
     *
     * @return the TokenManager, or null if it is not configured
     */
    private static TokenManager loadTokenManager() {
        final Map<String, Object> tokenManager = configuration.getTokenManager();

        if (tokenManager == null || tokenManager.isEmpty()) {
            return null;
        }

        try {
            return PluginsRegistry.getInstance().getTokenManager();
        } catch (ConfigurationException pce) {
            LOGGER.error("Error configuring token manager", pce);
            return null;
        }
    }

    /**
     * proxyResources
     *
     * @param conf
     * @param paths
     * @param authMechanisms
     * @param identityManager
     * @param authorizers
     */
    private static void proxyResources(final Configuration conf,
            final PathHandler paths,
            final List<AuthMechanism> authMechanisms,
            final LinkedHashSet<Authorizer> authorizers,
            final TokenManager tokenManager) {
        if (conf.getProxies() == null || conf.getProxies().isEmpty()) {
            LOGGER.info("No {} specified", ConfigurationKeys.PROXY_KEY);
            return;
        }

        conf.getProxies().stream().forEachOrdered(m -> {
            String location = Configuration.getOrDefault(m,
                    ConfigurationKeys.PROXY_LOCATION_KEY, null, true);

            Object _proxyPass = Configuration.getOrDefault(m,
                    ConfigurationKeys.PROXY_PASS_KEY, null, true);

            if (location == null && _proxyPass != null) {
                LOGGER.warn("Location URI not specified for resource {} ",
                        _proxyPass);
                return;
            }

            if (location == null && _proxyPass == null) {
                LOGGER.warn("Invalid proxies entry detected");
                return;
            }

            // The number of connections to create per thread
            Integer connectionsPerThread = Configuration.getOrDefault(m,
                    ConfigurationKeys.PROXY_CONNECTIONS_PER_THREAD, 10,
                    true);

            Integer maxQueueSize = Configuration.getOrDefault(m,
                    ConfigurationKeys.PROXY_MAX_QUEUE_SIZE, 0, true);

            Integer softMaxConnectionsPerThread = Configuration.getOrDefault(m,
                    ConfigurationKeys.PROXY_SOFT_MAX_CONNECTIONS_PER_THREAD, 5, true);

            Integer ttl = Configuration.getOrDefault(m,
                    ConfigurationKeys.PROXY_TTL, -1, true);

            boolean rewriteHostHeader = Configuration.getOrDefault(m,
                    ConfigurationKeys.PROXY_REWRITE_HOST_HEADER, true, true);

            // Time in seconds between retries for problem server
            Integer problemServerRetry = Configuration.getOrDefault(m,
                    ConfigurationKeys.PROXY_PROBLEM_SERVER_RETRY, 10,
                    true);

            final Xnio xnio = Xnio.getInstance();

            final OptionMap optionMap = OptionMap.create(
                    Options.SSL_CLIENT_AUTH_MODE,
                    SslClientAuthMode.REQUIRED,
                    Options.SSL_STARTTLS,
                    true);

            XnioSsl sslProvider = null;

            try {
                sslProvider = xnio.getSslProvider(optionMap);
            } catch (GeneralSecurityException ex) {
                logErrorAndExit("error configuring ssl", ex, false, -13);
            }

            try {
                LoadBalancingProxyClient proxyClient
                        = new LoadBalancingProxyClient()
                                .setConnectionsPerThread(connectionsPerThread)
                                .setSoftMaxConnectionsPerThread(softMaxConnectionsPerThread)
                                .setMaxQueueSize(maxQueueSize)
                                .setProblemServerRetry(problemServerRetry)
                                .setTtl(ttl);

                if (_proxyPass instanceof String) {
                    proxyClient = proxyClient.addHost(
                            new URI((String) _proxyPass), sslProvider);
                } else if (_proxyPass instanceof List) {
                    for (Object proxyPassURL : ((Iterable<? extends Object>) _proxyPass)) {
                        if (proxyPassURL instanceof String) {
                            proxyClient = proxyClient.addHost(
                                    new URI((String) proxyPassURL), sslProvider);
                        } else {
                            LOGGER.warn("Invalid proxy pass URL {}, location {} not bound ",
                                    proxyPassURL, location);
                        }
                    }
                } else {
                    LOGGER.warn("Invalid proxy pass URL {}, location {} not bound ",
                            _proxyPass);
                }

                ProxyHandler proxyHandler = ProxyHandler.builder()
                        .setRewriteHostHeader(rewriteHostHeader)
                        .setProxyClient(proxyClient)
                        .build();

                var proxy = pipe(
                        new RequestLogger(),
                        new XPoweredByInjector(),
                        new RequestContentInjector(ALWAYS),
                        new RequestInterceptorsExecutor(BEFORE_AUTH),
                        new QueryStringRebuiler(),
                        new SecurityHandler(
                                authMechanisms,
                                authorizers,
                                tokenManager),
                        new AuthHeadersRemover(),
                        new XForwardedHeadersInjector(),
                        new RequestInterceptorsExecutor(AFTER_AUTH),
                        new QueryStringRebuiler(),
                        new ConduitInjector(),
                        PipedWrappingHandler.wrap(
                                new ConfigurableEncodingHandler( // Must be after ConduitInjector
                                        proxyHandler,
                                        configuration.isForceGzipEncoding())));

                paths.addPrefixPath(location, proxy);

                LOGGER.info("URI {} bound to resource {}", location, _proxyPass);
            } catch (URISyntaxException ex) {
                LOGGER.warn("Invalid location URI {}, resource {} not bound ",
                        location,
                        _proxyPass);
            }
        });
    }

    private Bootstrapper() {
    }

    @Parameters
    private static class Args {

        @Parameter(description = "<Configuration file>")
        private String configPath = null;

        @Parameter(names = "--fork", description = "Fork the process")
        private boolean isForked = false;

        @Parameter(names = {"--envFile", "--envfile", "-e"}, description = "Environment file name")
        private String envFile = null;

        @Parameter(names = {"--help", "-?"}, help = true, description = "This help message")
        private boolean help;
    }
}<|MERGE_RESOLUTION|>--- conflicted
+++ resolved
@@ -272,7 +272,7 @@
         }
     }
 
-    private static Configuration loadConfiguration() throws ConfigurationException, UnsupportedEncodingException, IOException {
+    private static Configuration loadConfiguration() throws ConfigurationException, UnsupportedEncodingException {
         if (CONFIGURATION_FILE == null) {
             LOGGER.warn("No configuration file provided, starting with default values!");
             return new Configuration();
@@ -291,15 +291,13 @@
             return new Configuration(CONFIGURATION_FILE, false);
         } else {
             final Properties p = new Properties();
-<<<<<<< HEAD
             try ( InputStreamReader reader = new InputStreamReader(
                     new FileInputStream(PROPERTIES_FILE.toFile()), "UTF-8")) {
-=======
-            try (InputStreamReader reader = new InputStreamReader(new FileInputStream(PROPERTIES_FILE), "UTF-8")) {
->>>>>>> ecd025f5
                 p.load(reader);
             } catch (FileNotFoundException fnfe) {
                 logErrorAndExit("Properties file not found " + PROPERTIES_FILE, null, false, -1);
+            } catch(IOException ieo) {
+                logErrorAndExit("Error reading properties file " + PROPERTIES_FILE, null, false, -1);
             }
 
             final StringWriter writer = new StringWriter();
@@ -309,6 +307,10 @@
                 writer.flush();
             } catch (MustacheNotFoundException ex) {
                 logErrorAndExit("Configuration file not found: " + CONFIGURATION_FILE, ex, false, -1);
+            } catch (FileNotFoundException fnfe) {
+                logErrorAndExit("Configuration file not found " + CONFIGURATION_FILE, null, false, -1);
+            } catch(IOException ieo) {
+                logErrorAndExit("Error reading configuration file " + CONFIGURATION_FILE, null, false, -1);
             }
 
             Map<String, Object> obj = new Yaml().load(writer.toString());
