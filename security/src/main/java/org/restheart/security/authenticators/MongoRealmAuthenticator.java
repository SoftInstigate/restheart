--- conflicted
+++ resolved
@@ -20,13 +20,6 @@
  */
 package org.restheart.security.authenticators;
 
-<<<<<<< HEAD
-=======
-import static com.mongodb.client.model.Filters.eq;
-import static io.undertow.util.RedirectBuilder.UTF_8;
-import static org.restheart.mongodb.ConnectionChecker.connected;
-
->>>>>>> d8b45232
 import java.io.UnsupportedEncodingException;
 import java.security.NoSuchAlgorithmException;
 import java.util.Arrays;
@@ -40,11 +33,8 @@
 import org.restheart.cache.CacheFactory;
 import org.restheart.cache.LoadingCache;
 import org.restheart.configuration.ConfigurationException;
-<<<<<<< HEAD
 import org.restheart.exchange.Request;
 import static org.restheart.mongodb.ConnectionChecker.connected;
-=======
->>>>>>> d8b45232
 import org.restheart.plugins.Inject;
 import org.restheart.plugins.OnInit;
 import org.restheart.plugins.PluginsRegistry;
@@ -62,10 +52,7 @@
 import com.jayway.jsonpath.JsonPath;
 import com.jayway.jsonpath.PathNotFoundException;
 import com.mongodb.client.MongoClient;
-<<<<<<< HEAD
 import static com.mongodb.client.model.Filters.eq;
-=======
->>>>>>> d8b45232
 
 import io.undertow.security.idm.Account;
 import io.undertow.security.idm.Credential;
@@ -73,10 +60,7 @@
 import io.undertow.security.idm.PasswordCredential;
 import io.undertow.util.HexConverter;
 import io.undertow.util.HttpString;
-<<<<<<< HEAD
 import static io.undertow.util.RedirectBuilder.UTF_8;
-=======
->>>>>>> d8b45232
 
 /**
  *
@@ -91,10 +75,7 @@
 
     private String propId = "_id";
     private String usersDb;
-<<<<<<< HEAD
     private String overrideUsersDbHeader = null;
-=======
->>>>>>> d8b45232
     private String usersCollection;
     private String propPassword = "password";
     private String jsonPathRoles = "$.roles";
@@ -104,16 +85,9 @@
     private int minimumPasswordStrength = 3;
     private BsonDocument createUserDocument = null;
     private Cache.EXPIRE_POLICY cacheExpirePolicy = Cache.EXPIRE_POLICY.AFTER_WRITE;
-<<<<<<< HEAD
     private record CacheKey(String id, String db) {};
     private LoadingCache<CacheKey, MongoRealmAccount> USERS_CACHE = null;
     private static final transient Cache<CacheKey, String> USERS_PWDS_CACHE = CacheFactory.createLocalCache(1_000l, Cache.EXPIRE_POLICY.AFTER_READ, 20 * 60 * 1_000l);
-=======
-    private LoadingCache<String, MongoRealmAccount> USERS_CACHE = null;
-
-    private static final transient Cache<String, String> USERS_PWDS_CACHE = CacheFactory.createLocalCache(1_000l,
-            Cache.EXPIRE_POLICY.AFTER_READ, 20 * 60 * 1_000l);
->>>>>>> d8b45232
 
     @Inject("registry")
     private PluginsRegistry registry;
@@ -126,27 +100,16 @@
 
     @OnInit
     public void init() {
-<<<<<<< HEAD
         this.usersDb = argOrDefault(config, "users-db", "restheart");
         this.usersCollection = argOrDefault(config, "users-collection", "users");
         this.overrideUsersDbHeader = argOrDefault(config, "override-users-db-header", null);
-=======
-        this.setUsersDb(arg(config, "users-db"));
-        this.usersCollection = arg(config, "users-collection");
->>>>>>> d8b45232
 
         final String _cacheExpirePolicy = arg(config, "cache-expire-policy");
         if (_cacheExpirePolicy != null) {
             try {
                 this.cacheExpirePolicy = Cache.EXPIRE_POLICY.valueOf((String) _cacheExpirePolicy);
             } catch (final IllegalArgumentException iae) {
-<<<<<<< HEAD
                 throw new ConfigurationException("wrong configuration file format. cache-expire-policy valid values are ".concat(Arrays.toString(Cache.EXPIRE_POLICY.values())));
-=======
-                throw new ConfigurationException(
-                        "wrong configuration file format. cache-expire-policy valid values are "
-                                .concat(Arrays.toString(Cache.EXPIRE_POLICY.values())));
->>>>>>> d8b45232
             }
         }
 
@@ -163,12 +126,7 @@
         try {
             this.createUserDocument = BsonDocument.parse(_createUserDocument);
         } catch (final JsonParseException ex) {
-<<<<<<< HEAD
             throw new ConfigurationException("wrong configuration file format. create-user-document must be a json document", ex);
-=======
-            throw new ConfigurationException(
-                    "wrong configuration file format. create-user-document must be a json document", ex);
->>>>>>> d8b45232
         }
 
         this.propId = arg(config, "prop-id");
@@ -191,14 +149,7 @@
         if (cacheEnabled) {
             final int cacheSize = arg(config, "cache-size");
             final int cacheTTL = arg(config, "cache-ttl");
-<<<<<<< HEAD
             this.USERS_CACHE = CacheFactory.createLocalLoadingCache(cacheSize, this.cacheExpirePolicy, cacheTTL, key -> findAccount(key));
-=======
-            this.USERS_CACHE = CacheFactory.createLocalLoadingCache(
-                    cacheSize,
-                    this.cacheExpirePolicy,
-                    cacheTTL, key -> findAccount(accountIdTrasformer(key)));
->>>>>>> d8b45232
         }
 
         try {
@@ -224,46 +175,28 @@
         return account;
     }
 
-<<<<<<< HEAD
     public Account verify(final Request<?> req, final String id, final Credential credential) {
         return verify(getUsersDb(req), id, credential);
     }
 
     private Account verify(final String usersDb, final String id, final Credential credential) {
-=======
-    @Override
-    public Account verify(final String id, final Credential credential) {
->>>>>>> d8b45232
         if (credential == null) {
             LOGGER.debug("cannot verify null credential");
             return null;
         }
 
-<<<<<<< HEAD
         LOGGER.debug("verifying credentials for credentials against account {}.{}->{}", usersDb, this.usersCollection, id);
 
         final var ref = getAccount(usersDb, id);
-=======
-        final var ref = getAccount(id);
->>>>>>> d8b45232
 
         boolean verified = false;
 
         if (credential instanceof final PasswordCredential passwordCredential) {
-<<<<<<< HEAD
             verified = verifyPasswordCredential(usersDb, ref, passwordCredential);
         } else if (credential instanceof final DigestCredential digestCredential) {
             verified = verifyDigestCredential(ref, digestCredential);
         } else {
             LOGGER.warn("mongoRealmAuthenticator does not support credential of type {}", credential.getClass().getSimpleName());
-=======
-            verified = verifyPasswordCredential(ref, passwordCredential);
-        } else if (credential instanceof final DigestCredential digestCredential) {
-            verified = verifyDigestCredential(ref, digestCredential);
-        } else {
-            LOGGER.warn("mongoRealmAuthenticator does not support credential of type {}",
-                    credential.getClass().getSimpleName());
->>>>>>> d8b45232
         }
 
         if (verified) {
@@ -325,13 +258,7 @@
      * @param credential
      * @return true if credential verifies successfully against ref account
      */
-<<<<<<< HEAD
     private boolean verifyPasswordCredential(final String usersDb, final PwdCredentialAccount ref, final PasswordCredential credential) {
-=======
-    private boolean verifyPasswordCredential(
-            final PwdCredentialAccount ref,
-            final PasswordCredential credential) {
->>>>>>> d8b45232
         if (ref == null
                 || ref.getPrincipal() == null
                 || ref.getPrincipal().getName() == null
@@ -341,12 +268,7 @@
             return false;
         }
 
-<<<<<<< HEAD
         return checkPassword(usersDb, ref.getPrincipal().getName(), this.bcryptHashedPassword, credential.getPassword(), ref.getCredentials().getPassword());
-=======
-        return checkPassword(ref.getPrincipal().getName(), this.bcryptHashedPassword, credential.getPassword(),
-                ref.getCredentials().getPassword());
->>>>>>> d8b45232
     }
 
     /**
@@ -384,7 +306,6 @@
             final var ha1 = HexConverter.convertToHexBytes(digest.digest());
 
             return credential.verifyHA1(ha1);
-<<<<<<< HEAD
         } catch (final NoSuchAlgorithmException | UnsupportedEncodingException ne) {
             LOGGER.error(ne.getMessage(), ne);
             return false;
@@ -392,24 +313,6 @@
     }
 
     private boolean checkPassword(final String usersDb, final String username, final boolean hashed, final char[] password, final char[] expected) {
-=======
-        } catch (final NoSuchAlgorithmException ne) {
-            LOGGER.error(ne.getMessage(), ne);
-            return false;
-        } catch (final UnsupportedEncodingException usc) {
-            LOGGER.error(usc.getMessage(), usc);
-            return false;
-        }
-    }
-
-    @Override
-    public Account verify(final Credential credential) {
-        return null;
-    }
-
-    static boolean checkPassword(final String username, final boolean hashed, final char[] password,
-            final char[] expected) {
->>>>>>> d8b45232
         if (hashed) {
             if (username == null || password == null || expected == null) {
                 return false;
@@ -420,12 +323,8 @@
 
             // speedup bcrypted pwd check if already checked.
             // bcrypt check is very CPU intensive by design.
-<<<<<<< HEAD
             final var cacheKey = new CacheKey(username.concat(_expected), usersDb);
             final var _cachedPwd = USERS_PWDS_CACHE.get(cacheKey);
-=======
-            final var _cachedPwd = USERS_PWDS_CACHE.get(username.concat(_expected));
->>>>>>> d8b45232
 
             if (_cachedPwd != null && _cachedPwd.isPresent() && _cachedPwd.get().equals(_password)) {
                 return true;
@@ -441,11 +340,7 @@
                     return false;
                 }
             } catch (final Throwable t) {
-<<<<<<< HEAD
                 USERS_PWDS_CACHE.invalidate(cacheKey);
-=======
-                USERS_PWDS_CACHE.invalidate(username.concat(_expected));
->>>>>>> d8b45232
                 LOGGER.warn("Error checking bcryped pwd hash", t);
                 return false;
             }
@@ -454,11 +349,7 @@
         }
     }
 
-<<<<<<< HEAD
     private MongoRealmAccount getAccount(final String usersDb, final String id) {
-=======
-    private MongoRealmAccount getAccount(final String id) {
->>>>>>> d8b45232
         if (this.mclient == null) {
             LOGGER.error("Cannot find account: mongo service is not enabled.");
             return null;
@@ -469,11 +360,7 @@
         if (USERS_CACHE == null) {
             return findAccount(cacheKey);
         } else {
-<<<<<<< HEAD
             final var _account = USERS_CACHE.getLoading(cacheKey);
-=======
-            final var _account = USERS_CACHE.getLoading(id);
->>>>>>> d8b45232
 
             if (_account != null && _account.isPresent()) {
                 return _account.get();
@@ -555,12 +442,7 @@
 
     private long countAccounts() {
         try {
-<<<<<<< HEAD
             return mclient.getDatabase(this.getUsersDb()).getCollection(this.getUsersCollection()).estimatedDocumentCount();
-=======
-            return mclient.getDatabase(this.getUsersDb()).getCollection(this.getUsersCollection())
-                    .estimatedDocumentCount();
->>>>>>> d8b45232
         } catch (final Throwable t) {
             LOGGER.error("Error counting accounts", t);
             return 1;
@@ -575,36 +457,20 @@
 
         if (this.createUserDocument != null) {
             try {
-<<<<<<< HEAD
                 mclient.getDatabase(this.getUsersDb()).getCollection(this.getUsersCollection()).withDocumentClass(BsonDocument.class).insertOne(this.createUserDocument);
-=======
-                mclient.getDatabase(this.getUsersDb()).getCollection(this.getUsersCollection())
-                        .withDocumentClass(BsonDocument.class)
-                        .insertOne(this.createUserDocument);
->>>>>>> d8b45232
             } catch (final Throwable t) {
                 LOGGER.error("Error creating default account", t);
             }
         }
     }
 
-<<<<<<< HEAD
     private MongoRealmAccount findAccount(final CacheKey key) {
         final var coll = mclient.getDatabase(key.db()).getCollection(this.getUsersCollection()).withDocumentClass(BsonDocument.class);
-=======
-    public MongoRealmAccount findAccount(final String accountId) {
-        final var coll = mclient.getDatabase(this.getUsersDb()).getCollection(this.getUsersCollection())
-                .withDocumentClass(BsonDocument.class);
->>>>>>> d8b45232
 
         BsonDocument _account;
 
         try {
-<<<<<<< HEAD
             _account = coll.find(eq(propId, key.id())).first();
-=======
-            _account = coll.find(eq(propId, accountId)).first();
->>>>>>> d8b45232
         } catch (final Throwable t) {
             LOGGER.error("Error finding account {}", propId, t);
             return null;
@@ -635,12 +501,7 @@
             _password = ctx.read("$.".concat(this.propPassword));
             account = ctx.delete("$.".concat(this.propPassword)).json();
         } catch (final PathNotFoundException pnfe) {
-<<<<<<< HEAD
             LOGGER.warn("Cannot find pwd property '{}' for account {}", this.propPassword, key.id());
-=======
-            LOGGER.warn("Cannot find pwd property '{}' for account {}", this.propPassword,
-                    accountId);
->>>>>>> d8b45232
             return null;
         }
 
@@ -673,7 +534,7 @@
             }
         });
 
-        var properties = BsonDocument.parse(account.toString()); // used this because password has been removed from account
+        final var properties = BsonDocument.parse(account.toString()); // used this because password has been removed from account
         properties.put("authDb", new BsonString(key.db()));
 
         return new MongoRealmAccount(key.db(), key.id(), _password.getAsJsonPrimitive().getAsString().toCharArray(), roles, properties);
@@ -691,7 +552,7 @@
      * @param req
      * @return the usersDb taking into account the overrideUsersDbHeader option
      */
-    public String getUsersDb(Request<?> req) {
+    public String getUsersDb(final Request<?> req) {
         if (this.overrideUsersDbHeader != null && req.getHeaders().contains(this.overrideUsersDbHeader)) {
             return req.getHeader(this.overrideUsersDbHeader);
         } else {
