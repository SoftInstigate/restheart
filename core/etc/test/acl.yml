--- conflicted
+++ resolved
@@ -161,8 +161,6 @@
         {"user" : "@user.userid"}
     priority: 100
 
-
-<<<<<<< HEAD
 # mongo permissions
 
   - role: mongoPermissions
@@ -178,6 +176,5 @@
   - role: mongoPermissions
     predicate: path-prefix[path="/test-no-permissions"]
     priority: 0
-=======
->>>>>>> 44e3bbad
 
+
