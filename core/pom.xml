<?xml version="1.0" encoding="UTF-8"?>
<project xmlns="http://maven.apache.org/POM/4.0.0" xmlns:xsi="http://www.w3.org/2001/XMLSchema-instance" xsi:schemaLocation="http://maven.apache.org/POM/4.0.0 http://maven.apache.org/xsd/maven-4.0.0.xsd">
  <modelVersion>4.0.0</modelVersion>

  <parent>
    <groupId>org.restheart</groupId>
    <artifactId>restheart-parent</artifactId>
<<<<<<< HEAD
    <version>6.0.6-SNAPSHOT</version>
=======
    <version>6.1.0-SNAPSHOT</version>
>>>>>>> ba870cba
  </parent>

  <groupId>org.restheart</groupId>
  <artifactId>restheart</artifactId>
  <packaging>jar</packaging>

  <name>restheart-core</name>
  <description>RESTHeart Core - Core services for RESTHeart</description>
  <url>https://restheart.org</url>
  <inceptionYear>2014</inceptionYear>

  <licenses>
    <license>
      <name>GNU Affero General Public License (AGPL) version 3.0</name>
      <url>http://www.gnu.org/licenses/agpl-3.0.html</url>
      <distribution>repo</distribution>
      <comments>Core components license</comments>
    </license>
  </licenses>

  <dependencies>
    <dependency>
      <groupId>org.restheart</groupId>
      <artifactId>restheart-commons</artifactId>
    </dependency>
    <dependency>
      <groupId>io.undertow</groupId>
      <artifactId>undertow-core</artifactId>
    </dependency>
    <dependency>
      <groupId>org.mongodb</groupId>
      <artifactId>mongodb-driver-legacy</artifactId>
    </dependency>
    <dependency>
      <groupId>com.google.guava</groupId>
      <artifactId>guava</artifactId>
    </dependency>
    <dependency>
      <groupId>com.jayway.jsonpath</groupId>
      <artifactId>json-path</artifactId>
    </dependency>
    <dependency>
      <groupId>org.yaml</groupId>
      <artifactId>snakeyaml</artifactId>
    </dependency>
    <dependency>
      <groupId>com.google.code.gson</groupId>
      <artifactId>gson</artifactId>
    </dependency>
    <dependency>
      <groupId>ch.qos.logback</groupId>
      <artifactId>logback-classic</artifactId>
    </dependency>
    <dependency>
      <groupId>org.kohsuke</groupId>
      <artifactId>akuma</artifactId>
    </dependency>
    <dependency>
      <groupId>net.java.dev.jna</groupId>
      <artifactId>jna</artifactId>
      <version>5.8.0</version>
    </dependency>
    <dependency>
      <groupId>org.fusesource.jansi</groupId>
      <artifactId>jansi</artifactId>
    </dependency>
    <dependency>
      <groupId>com.auth0</groupId>
      <artifactId>java-jwt</artifactId>
    </dependency>
    <dependency>
      <groupId>de.svenkubiak</groupId>
      <artifactId>jBCrypt</artifactId>
    </dependency>
    <dependency>
      <groupId>io.github.classgraph</groupId>
      <artifactId>classgraph</artifactId>
    </dependency>
    <dependency>
      <groupId>info.picocli</groupId>
      <artifactId>picocli</artifactId>
    </dependency>
    <dependency>
      <groupId>com.github.everit-org.json-schema</groupId>
      <artifactId>org.everit.json.schema</artifactId>
    </dependency>
    <dependency>
      <groupId>io.dropwizard.metrics</groupId>
      <artifactId>metrics-core</artifactId>
    </dependency>
    <dependency>
      <groupId>com.github.spullara.mustache.java</groupId>
      <artifactId>compiler</artifactId>
    </dependency>
    <dependency>
      <groupId>org.apache.tika</groupId>
      <artifactId>tika-core</artifactId>
    </dependency>
    <dependency>
      <groupId>com.oracle.substratevm</groupId>
      <artifactId>svm</artifactId>
    </dependency>
    <dependency>
      <groupId>com.graphql-java</groupId>
      <artifactId>graphql-java</artifactId>
    </dependency>
    <!-- BEGIN Test dependencies -->
    <dependency>
      <groupId>org.restheart</groupId>
      <artifactId>restheart-mongodb</artifactId>
      <scope>test</scope>
    </dependency>
    <dependency>
      <groupId>org.restheart</groupId>
      <artifactId>restheart-security</artifactId>
      <scope>test</scope>
    </dependency>
    <dependency>
      <groupId>org.restheart</groupId>
      <artifactId>restheart-test-plugins</artifactId>
      <version>${project.version}</version>
      <scope>test</scope>
    </dependency>
    <dependency>
      <groupId>com.intuit.karate</groupId>
      <artifactId>karate-junit4</artifactId>
      <scope>test</scope>
    </dependency>
    <dependency>
      <groupId>org.apache.httpcomponents</groupId>
      <artifactId>fluent-hc</artifactId>
      <scope>test</scope>
    </dependency>
    <dependency>
      <groupId>com.eclipsesource.minimal-json</groupId>
      <artifactId>minimal-json</artifactId>
      <scope>test</scope>
    </dependency>
    <dependency>
        <groupId>com.mashape.unirest</groupId>
        <artifactId>unirest-java</artifactId>
        <scope>test</scope>
    </dependency>
    <!-- END Test dependencies -->
  </dependencies>

  <build>
    <extensions>
      <extension>
        <groupId>org.springframework.build</groupId>
        <artifactId>aws-maven</artifactId>
      </extension>
    </extensions>
    <testResources>
      <testResource>
        <directory>src/test/java</directory>
        <excludes>
          <exclude>**/*.java</exclude>
        </excludes>
      </testResource>
      <testResource>
        <directory>src/test/resources</directory>
      </testResource>
    </testResources>
    <finalName>${project.artifactId}</finalName>
    <plugins>
      <plugin>
        <groupId>org.codehaus.mojo</groupId>
        <artifactId>license-maven-plugin</artifactId>
        <configuration>
          <verbose>true</verbose>
          <includes>
            <includes>**/*.java</includes>
          </includes>
        </configuration>
        <executions>
          <execution>
            <id>generate-license-headers</id>
            <goals>
              <goal>update-file-header</goal>
            </goals>
            <phase>process-sources</phase>
            <configuration>
              <licenseName>agpl_v3</licenseName>
              <addJavaLicenseAfterPackage>false</addJavaLicenseAfterPackage>
              <skipUpdateLicense>${skipUpdateLicense}</skipUpdateLicense>
              <processStartTag>========================LICENSE_START=================================</processStartTag>
              <processEndTag>=========================LICENSE_END==================================</processEndTag>
              <roots>
                <root>src/main/java</root>
                <root>src/test</root>
              </roots>
            </configuration>
          </execution>
        </executions>
      </plugin>
      <plugin>
        <groupId>org.apache.maven.plugins</groupId>
        <artifactId>maven-shade-plugin</artifactId>
        <configuration>
          <createDependencyReducedPom>true</createDependencyReducedPom>
          <filters>
            <filter>
              <artifact>*:*</artifact>
              <excludes>
                <exclude>META-INF/*.SF</exclude>
                <exclude>META-INF/*.DSA</exclude>
                <exclude>META-INF/*.RSA</exclude>
              </excludes>
            </filter>
            <filter>
              <!-- removing overlapping classes, defined also in guava -->
              <artifact>com.google.guava:failureaccess</artifact>
              <excludes>
                <exclude>com/google/common/util/concurrent/internal/InternalFutureFailureAccess.class</exclude>
                <exclude>com/google/common/util/concurrent/internal/InternalFutures.class</exclude>
              </excludes>
            </filter>
          </filters>
        </configuration>
        <executions>
          <execution>
            <phase>package</phase>
            <goals>
              <goal>shade</goal>
            </goals>
          </execution>
        </executions>
      </plugin>
      <plugin>
        <groupId>org.apache.maven.plugins</groupId>
        <artifactId>maven-assembly-plugin</artifactId>
        <executions>
          <execution>
            <id>bin</id>
            <phase>verify</phase>
            <goals>
              <goal>single</goal>
            </goals>
            <configuration>
              <id>bin</id>
              <appendAssemblyId>false</appendAssemblyId>
              <descriptors>
                <descriptor>assembly.xml</descriptor>
              </descriptors>
              <attach>false</attach>
              <tarLongFileMode>posix</tarLongFileMode>
            </configuration>
          </execution>
        </executions>
      </plugin>
      <plugin>
        <groupId>org.apache.maven.plugins</groupId>
        <artifactId>maven-jar-plugin</artifactId>
        <configuration>
          <archive>
            <manifest>
              <addClasspath>true</addClasspath>
              <mainClass>org.restheart.Bootstrapper</mainClass>
              <addDefaultImplementationEntries>true</addDefaultImplementationEntries>
              <addDefaultSpecificationEntries>true</addDefaultSpecificationEntries>
            </manifest>
            <manifestEntries>
              <Build-Time>${maven.build.timestamp}</Build-Time>
            </manifestEntries>
          </archive>
        </configuration>
      </plugin>
      <plugin>
        <groupId>org.apache.maven.plugins</groupId>
        <artifactId>maven-failsafe-plugin</artifactId>
        <executions>
          <execution>
            <goals>
              <goal>integration-test</goal>
              <goal>verify</goal>
            </goals>
          </execution>
        </executions>
      </plugin>
      <plugin>
        <groupId>io.fabric8</groupId>
        <artifactId>docker-maven-plugin</artifactId>
        <configuration>
          <skip>${skipITs}</skip>
          <showLogs>false</showLogs>
          <images>
            <image>
              <name>mongo:${mongodb.version}</name>
              <run>
                <cmd>--bind_ip_all --replSet rs0</cmd>
                <ports>
                  <port>27017:27017</port>
                </ports>
                <wait>
<<<<<<< HEAD
                  <tcp>
                    <host>0.0.0.0</host>
                    <ports>
                      <port>27017</port>
                    </ports>
                  </tcp>
                  <time>10000</time>
=======
                  <http>
                    <url>http://0.0.0.0:27017</url>
                    <method>GET</method>
                    <status>200</status>
                  </http>
                  <time>60000</time>
>>>>>>> ba870cba
                </wait>
              </run>
            </image>
          </images>
        </configuration>
        <executions>
          <execution>
            <id>start</id>
            <phase>pre-integration-test</phase>
            <goals>
              <goal>start</goal>
            </goals>
          </execution>
          <execution>
            <id>stop</id>
            <phase>post-integration-test</phase>
            <goals>
              <goal>stop</goal>
            </goals>
          </execution>
        </executions>
      </plugin>
      <plugin>
        <groupId>org.apache.maven.plugins</groupId>
        <artifactId>maven-antrun-plugin</artifactId>
        <executions>
          <execution>
            <id>dist</id>
            <phase>package</phase>
            <configuration>
              <target>
                <mkdir dir="./target/plugins" />
                <copy file="../security/target/restheart-security.jar" todir="./target/plugins" overwrite="true" />
                <copy file="../mongodb/target/restheart-mongodb.jar" todir="./target/plugins" overwrite="true" />
                <copy file="../polyglot/target/restheart-polyglot.jar" todir="./target/plugins" overwrite="true" />
                <copy file="../graphql/target/restheart-graphql.jar" todir="./target/plugins" overwrite="true" />
              </target>
            </configuration>
            <goals>
              <goal>run</goal>
            </goals>
          </execution>
          <execution>
            <id>start-server</id>
            <phase>pre-integration-test</phase>
            <configuration>
              <skip>${skipITs}</skip>
              <target>
                <copy file="../test-plugins/target/restheart-test-plugins.jar" todir="./target/plugins" overwrite="true" />
                <echo>***** Initializing MongoDB cluster...</echo>
                <exec executable="docker">
                  <arg value="run" />
                  <arg value="--rm" />
                  <arg value="--net" />
                  <arg value="host" />
                  <arg value="mongo:${mongodb.version}" />
                  <arg value="mongo" />
                  <arg value="--eval" />
                  <arg value="rs.initiate()" />
                </exec>
                <echo>***** NOTE: in order to execute the integration test suite you need:</echo>
                <echo>1 - Linux, OSX or Solaris (server is started with --fork option via bash script)</echo>
                <exec dir="${basedir}" executable="bin/start.sh">
                  <arg value="etc/test/restheart.yml" />
                  <arg value="--fork" />
                </exec>
              </target>
            </configuration>
            <goals>
              <goal>run</goal>
            </goals>
          </execution>
          <execution>
            <id>stop-server</id>
            <phase>post-integration-test</phase>
            <configuration>
              <skip>${skipITs}</skip>
              <target>
                <delete file="./target/plugins/restheart-test-plugins.jar" />
                <echo>***** Stopping RESTHeart process...</echo>
                <exec dir="${basedir}" executable="bin/stop.sh">
                  <arg value="etc/test/restheart.yml" />
                </exec>
              </target>
            </configuration>
            <goals>
              <goal>run</goal>
            </goals>
          </execution>
        </executions>
      </plugin>
      <plugin>
        <groupId>org.sonatype.plugins</groupId>
        <artifactId>nexus-staging-maven-plugin</artifactId>
      </plugin>
    </plugins>
  </build>
  <profiles>
    <profile>
      <id>deps</id>
      <build>
        <plugins>
          <plugin>
            <groupId>org.apache.maven.plugins</groupId>
            <artifactId>maven-dependency-plugin</artifactId>
            <version>3.1.2</version>
            <executions>
              <execution>
                <phase>package</phase>
                <goals>
                  <goal>copy-dependencies</goal>
                </goals>
                <configuration>
                  <outputDirectory>${project.build.directory}/lib</outputDirectory>
                </configuration>
              </execution>
            </executions>
          </plugin>
        </plugins>
      </build>
    </profile>
    <profile>
      <id>native</id>
      <dependencies>
        <dependency>
          <groupId>org.restheart</groupId>
          <artifactId>restheart-security</artifactId>
        </dependency>
        <dependency>
          <groupId>org.restheart</groupId>
          <artifactId>restheart-mongodb</artifactId>
        </dependency>
        <dependency>
          <groupId>org.restheart</groupId>
          <artifactId>restheart-polyglot</artifactId>
        </dependency>
        <dependency>
          <groupId>org.restheart</groupId>
          <artifactId>restheart-graphql</artifactId>
        </dependency>
        <!-- uncomment to add test plugins to the native image -->
        <!-- <dependency>
          <groupId>org.restheart</groupId>
          <artifactId>restheart-test-plugins</artifactId>
          <version>${project.version}</version>
        </dependency> -->
        <dependency>
          <groupId>com.github.jnr</groupId>
          <artifactId>jnr-unixsocket</artifactId>
          <version>0.18</version> <!-- check version at https://github.com/mongodb/mongo-java-driver/blob/master/build.gradle -->
        </dependency>
        <dependency>
          <groupId>org.mongodb</groupId>
          <artifactId>mongodb-crypt</artifactId>
          <version>1.1.0</version> <!-- check version at https://github.com/mongodb/mongo-java-driver/blob/master/build.gradle -->
        </dependency>
        <dependency>
          <groupId>org.xerial.snappy</groupId>
          <artifactId>snappy-java</artifactId>
          <version>1.1.4</version> <!-- check version at https://github.com/mongodb/mongo-java-driver/blob/master/build.gradle -->
        </dependency>
        <dependency>
          <groupId>com.github.luben</groupId>
          <artifactId>zstd-jni</artifactId>
          <version>1.4.5-1</version>
        </dependency>
      </dependencies>
      <build>
        <plugins>
          <plugin>
            <groupId>org.graalvm.nativeimage</groupId>
            <artifactId>native-image-maven-plugin</artifactId>
            <version>${graalvm.version}</version>
            <executions>
              <execution>
                <goals>
                  <goal>native-image</goal>
                </goals>
                <phase>package</phase>
              </execution>
            </executions>
          </plugin>
        </plugins>
      </build>
    </profile>
  </profiles>
</project><|MERGE_RESOLUTION|>--- conflicted
+++ resolved
@@ -5,11 +5,7 @@
   <parent>
     <groupId>org.restheart</groupId>
     <artifactId>restheart-parent</artifactId>
-<<<<<<< HEAD
     <version>6.0.6-SNAPSHOT</version>
-=======
-    <version>6.1.0-SNAPSHOT</version>
->>>>>>> ba870cba
   </parent>
 
   <groupId>org.restheart</groupId>
@@ -305,22 +301,12 @@
                   <port>27017:27017</port>
                 </ports>
                 <wait>
-<<<<<<< HEAD
-                  <tcp>
-                    <host>0.0.0.0</host>
-                    <ports>
-                      <port>27017</port>
-                    </ports>
-                  </tcp>
-                  <time>10000</time>
-=======
                   <http>
                     <url>http://0.0.0.0:27017</url>
                     <method>GET</method>
                     <status>200</status>
                   </http>
                   <time>60000</time>
->>>>>>> ba870cba
                 </wait>
               </run>
             </image>
