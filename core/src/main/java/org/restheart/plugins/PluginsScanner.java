--- conflicted
+++ resolved
@@ -350,13 +350,9 @@
             var pdir = getPluginsDirectory();
             this.jars = findPluginsJars(pdir);
 
-<<<<<<< HEAD
-            PluginsClassloader.init(jars);
-=======
             if (!PluginsClassloader.isInitialized()) {
                 PluginsClassloader.init(jars);
             }
->>>>>>> 6f83acf2
 
             this.classGraph = new ClassGraph().disableModuleScanning().disableDirScanning()
                 .disableNestedJarScanning().disableRuntimeInvisibleAnnotations()
