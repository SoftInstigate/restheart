/*-
 * ========================LICENSE_START=================================
 * restheart-core
 * %%
 * Copyright (C) 2014 - 2020 SoftInstigate
 * %%
 * This program is free software: you can redistribute it and/or modify
 * it under the terms of the GNU Affero General Public License as published by
 * the Free Software Foundation, either version 3 of the License, or
 * (at your option) any later version.
 *
 * This program is distributed in the hope that it will be useful,
 * but WITHOUT ANY WARRANTY; without even the implied warranty of
 * MERCHANTABILITY or FITNESS FOR A PARTICULAR PURPOSE.  See the
 * GNU General Public License for more details.
 *
 * You should have received a copy of the GNU Affero General Public License
 * along with this program.  If not, see <http://www.gnu.org/licenses/>.
 * =========================LICENSE_END==================================
 */
package org.restheart.plugins;

import io.github.classgraph.ClassGraph;
import io.github.classgraph.ClassInfo;
import io.github.classgraph.ClassInfoList;
import io.github.classgraph.ScanResult;
import java.io.File;
import java.io.IOException;
import java.lang.reflect.InvocationTargetException;
import java.net.URL;
import java.net.URLClassLoader;
import java.nio.file.DirectoryStream;
import java.nio.file.FileSystems;
import java.nio.file.Files;
import java.nio.file.Path;
import java.nio.file.Paths;
import java.util.ArrayList;
import java.util.Deque;
import java.util.HashMap;
import java.util.Iterator;
import java.util.LinkedHashSet;
import java.util.LinkedList;
import java.util.Map;
import java.util.Set;
import org.restheart.Bootstrapper;
import org.restheart.ConfigurationException;
import org.restheart.plugins.security.AuthMechanism;
import org.restheart.plugins.security.Authenticator;
import org.restheart.plugins.security.Authorizer;
import org.restheart.plugins.security.TokenManager;
import org.slf4j.Logger;
import org.slf4j.LoggerFactory;

/**
 *
 * @author Andrea Di Cesare <andrea@softinstigate.com>
 */
public class PluginsFactory implements AutoCloseable {

    private static final Logger LOGGER = LoggerFactory
            .getLogger(PluginsFactory.class);

    private static final String REGISTER_PLUGIN_CLASS_NAME = RegisterPlugin.class
            .getName();

    private static final Map<String, Map<String, Object>> PLUGINS_CONFS
            = consumePluginsConfiguration();

    private static final PluginsFactory SINGLETON = new PluginsFactory();

    public static PluginsFactory getInstance() {
        return SINGLETON;
    }

    private static URL[] findPluginsJars(Path pluginsDirectory) {
        if (pluginsDirectory == null) {
            return new URL[0];
        }

        var urls = new ArrayList<>();

        if (!Files.exists(pluginsDirectory)) {
            LOGGER.error("Plugin directory {} does not exist", pluginsDirectory);
            throw new IllegalStateException("Plugins directory "
                    + pluginsDirectory
                    + " does not exist");
        }

        if (!Files.isReadable(pluginsDirectory)) {
            LOGGER.error("Plugin directory {} is not readable", pluginsDirectory);
            throw new IllegalStateException("Plugins directory "
                    + pluginsDirectory
                    + " is not readable");
        }

        try (DirectoryStream<Path> directoryStream = Files
                .newDirectoryStream(pluginsDirectory, "*.jar")) {
            for (Path path : directoryStream) {
                var jar = path.toUri().toURL();

                if (!Files.isReadable(path)) {
                    LOGGER.error("Plugin jar {} is not readable", jar);
                    throw new IllegalStateException("Plugin jar "
                            + jar
                            + " is not readable");
                }

                urls.add(jar);
                LOGGER.info("Found plugin jar {}", jar);
            }
        } catch (IOException ex) {
            LOGGER.error("Cannot read jars in plugins directory {}",
                    Bootstrapper.getConfiguration().getPluginsDirectory(),
                    ex.getMessage());
        }

        return urls.isEmpty() ? null: urls.toArray(new URL[urls.size()]);
    }

    @SuppressWarnings("unchecked")
    private static Map<String, Map<String, Object>> consumePluginsConfiguration() {
        Map<String, Map<String, Object>> pluginsArgs = Bootstrapper
                .getConfiguration()
                .getPluginsArgs();

        Map<String, Map<String, Object>> confs = new HashMap<>();

        pluginsArgs.forEach((name, params) -> {
            if (params instanceof Map) {
                confs.put(name, (Map) params);
            } else {
                confs.put(name, new HashMap<>());
            }
        });

        return confs;
    }

    private final ScanResult scanResult;
    /**
     * A deque containing the instantiated plugins than have to be injected
     * dependecies. this is done after instantiation because using a dependency,
     * eg the plugin registry, can change the order of plugins instantiation
     * causing all sort of weird issues
     */
    private final Deque<InstatiatedPlugin> PLUGINS_TO_INJECT_DEPS = new LinkedList<>();
    private URLClassLoader PLUGINS_CL_CACHE = null;

    private PluginsFactory() {
        var jars = findPluginsJars(getPluginsDirectory());

        // LOGGER.debug("****** ClassLoader.getSystemClassLoader() {}", ClassLoader.getSystemClassLoader());
        // LOGGER.debug("****** this.getClass().getClassLoader() {}", this.getClass().getClassLoader());
        // LOGGER.debug("****** Thread.currentThread().getContextClassLoader() {}", Thread.currentThread().getContextClassLoader());
        // LOGGER.debug("****** Bootstrapper.class.getClassLoader() {}", Bootstrapper.class.getClassLoader());

        if (jars != null && jars.length != 0) {
            this.scanResult = new ClassGraph()
                    .disableModuleScanning()              // added for GraalVM
                    .disableDirScanning()                 // added for GraalVM
                    .disableNestedJarScanning()           // added for GraalVM
                    .disableRuntimeInvisibleAnnotations() // added for GraalVM
                    .addClassLoader(getPluginsClassloader(jars))
<<<<<<< HEAD
                    .addClassLoader(ClassLoader.getSystemClassLoader()) // see https://github.com/oracle/graal/issues/470#issuecomment-401022008
                    .enableAnnotationInfo()
                    .enableMethodInfo()
                    .initializeLoadedClasses()
                    .scan(8); // use parallel scan for better startup time
        } else {
            this.scanResult = new ClassGraph()
                    .disableModuleScanning()              // added for GraalVM
                    .disableDirScanning()                 // added for GraalVM
                    .disableNestedJarScanning()           // added for GraalVM
                    .disableRuntimeInvisibleAnnotations() // added for GraalVM
                    //.addClassLoader(ClassLoader.getSystemClassLoader()) // see https://github.com/oracle/graal/issues/470#issuecomment-401022008
                    .enableAnnotationInfo()
                    .enableMethodInfo()
                    .initializeLoadedClasses()
                    .scan(8); // use parallel scan for better startup time
=======
                    .addClassLoader(ClassLoader.getSystemClassLoader())
                    .enableAnnotationInfo()
                    .enableMethodInfo()
                    .initializeLoadedClasses()
                    .scan(8);
        } else {
            this.scanResult = new ClassGraph()
                    .enableAnnotationInfo()
                    .enableMethodInfo()
                    .addClassLoader(ClassLoader.getSystemClassLoader())
                    .initializeLoadedClasses()
                    .scan(8);
>>>>>>> 897a108f
        }
    }

    @Override
    public void close() {
        if (this.scanResult != null) {
            this.scanResult.close();
        }
    }

    /**
     *
     * @return the AuthenticationMechanisms
     */
    Set<PluginRecord<AuthMechanism>> authMechanisms() {
        return createPlugins(AuthMechanism.class,
                Bootstrapper.getConfiguration().getAuthMechanisms());
    }

    /**
     *
     * @return the Authenticators
     */
    Set<PluginRecord<Authenticator>> authenticators() {
        return createPlugins(Authenticator.class,
                Bootstrapper.getConfiguration().getAuthenticators());
    }

    /**
     *
     * @return the Authorizers
     */
    Set<PluginRecord<Authorizer>> authorizers() {
        return createPlugins(Authorizer.class,
                Bootstrapper.getConfiguration().getAuthorizers());
    }

    /**
     *
     * @return the Token Manager
     */
    PluginRecord<TokenManager> tokenManager() {
        Set<PluginRecord<TokenManager>> tkms = createPlugins(TokenManager.class,
                Bootstrapper.getConfiguration().getTokenManagers());

        if (tkms != null) {
            var tkm = tkms.stream().filter(t -> t.isEnabled()).findFirst();

            if (tkm != null && tkm.isPresent()) {
                return tkm.get();
            } else {
                return null;
            }
        } else {
            return null;
        }
    }

    /**
     * create the initializers
     */
    Set<PluginRecord<Initializer>> initializers() {
        return createPlugins(Initializer.class, PLUGINS_CONFS);
    }

    /**
     * creates the interceptors
     */
    @SuppressWarnings("unchecked")
    Set<PluginRecord<Interceptor>> interceptors() {
        return createPlugins(Interceptor.class, PLUGINS_CONFS);
    }

    private ClassInfoList getRegisteredPlugins(Class type) {
        // scanResult is null if the plugins directory is empty
        if (this.scanResult == null) {
            return null;
        }

        try {
            return this.scanResult.getClassesWithAnnotation(REGISTER_PLUGIN_CLASS_NAME);
        } catch (Throwable t) {
            LOGGER.error("Error deploying plugins: {}", t.getMessage());
            throw t;
        }
    }

    /**
     * creates the services
     */
    @SuppressWarnings("unchecked")
    Set<PluginRecord<Service>> services() {
        return createPlugins(Service.class, PLUGINS_CONFS);
    }

    /**
     * @param type the class of the plugin , e.g. Initializer.class
     */
    @SuppressWarnings("unchecked")
    private <T extends Plugin> Set<PluginRecord<T>> createPlugins(
            Class type, Map<String, Map<String, Object>> confs) {
        Set<PluginRecord<T>> ret = new LinkedHashSet<>();
<<<<<<< HEAD
=======

        // scanResult is null if the plugins directory is empty
        if (this.scanResult == null) {
            return ret;
        }
>>>>>>> 897a108f

        ClassInfoList registeredPlugins = getRegisteredPlugins(type);

        if (registeredPlugins == null || registeredPlugins.isEmpty()) {
            return ret;
        }

        ClassInfoList listOfType;

        if (type.isInterface()) {
            if (type.equals(Authenticator.class)) {
                var tms = scanResult.getClassesImplementing(TokenManager.class.getName());

                listOfType = scanResult
                        .getClassesImplementing(type.getName())
                        .exclude(tms);
            } else {
                listOfType = scanResult.getClassesImplementing(type.getName());
            }
        } else {
            listOfType = scanResult.getSubclasses(type.getName());
        }

        LOGGER.debug("***** registeredPlugins of type {}: {}",
            type.getSimpleName(),
            listOfType.getNames());

        var plugins = registeredPlugins.intersect(listOfType);

        // sort by priority
        plugins.sort((ClassInfo ci1, ClassInfo ci2) -> {
            return Integer.compare(annotationParam(ci1, "priority"),
                    annotationParam(ci2, "priority"));
        });

        plugins.stream().forEachOrdered(plugin -> {
            Object i;
            var _type = type.getSimpleName();

            try {
                String name = annotationParam(plugin, "name");
                String description = annotationParam(plugin, "description");
                Boolean enabledByDefault = annotationParam(plugin, "enabledByDefault");

                var enabled = PluginRecord.isEnabled(enabledByDefault,
                        confs != null ? confs.get(name) : null);

                if (enabled) {
                    i = instantiatePlugin(plugin, _type, name, confs);

                    var pr = new PluginRecord(
                            name,
                            description,
                            enabledByDefault,
                            plugin.getName(),
                            (T) i,
                            confs != null
                                    ? confs.get(name)
                                    : null);

                    if (pr.isEnabled()) {
                        ret.add(pr);
                        LOGGER.debug("Registered {} {}: {}",
                                _type,
                                name,
                                description);
                    }
                } else {
                    LOGGER.debug("{} {} is disabled", _type, name);
                }
            } catch (ConfigurationException
                    | InstantiationException
                    | IllegalAccessException
                    | InvocationTargetException t) {
                LOGGER.error("Error registering {} {}: {}",
                        _type,
                        annotationParam(plugin, "name") != null
                        ? annotationParam(plugin, "name")
                        : plugin.getSimpleName(),
                        getRootException(t).getMessage(),
                        t);
            }
        });

        return ret;
    }

    private Plugin instantiatePlugin(
            ClassInfo pluginClassInfo,
            String pluginType,
            String pluginName,
            Map confs)
            throws ConfigurationException,
            InstantiationException,
            IllegalAccessException,
            InvocationTargetException {
        final Plugin plugin;

        try {
            plugin = (Plugin) pluginClassInfo.loadClass(false)
                    .getDeclaredConstructor()
                    .newInstance();

            PLUGINS_TO_INJECT_DEPS.add(
                    new InstatiatedPlugin(pluginName,
                            pluginType,
                            pluginClassInfo,
                            plugin,
                            confs));
        } catch (NoSuchMethodException nme) {
            throw new ConfigurationException(
                    pluginType
                    + " " + pluginName
                    + " does not have default constructor "
                    + pluginClassInfo.getSimpleName()
                    + "()");
        }

        return plugin;
    }

    public void injectDependencies() {
        for (Iterator<InstatiatedPlugin> it = PLUGINS_TO_INJECT_DEPS.iterator();
                it.hasNext();) {
            var ip = it.next();

            try {
                invokeInjectMethods(ip);
            } catch (InvocationTargetException ite) {
                if (ite.getCause() != null
                        && ite.getCause() instanceof NoClassDefFoundError) {
                    var errMsg = "Error handling the request. "
                            + "An external dependency is missing for "
                            + ip.pluginType
                            + " "
                            + ip.pluginName
                            + ". Copy the missing dependency jar to the plugins directory "
                            + "to add it to the classpath";

                    LOGGER.error(errMsg, ite);
                } else {
                    LOGGER.error("Error injecting dependency to {} {}: {}",
                            ip.pluginType,
                            ip.pluginName,
                            getRootException(ite).getMessage(),
                            ite);
                }
            } catch (ConfigurationException
                    | InstantiationException
                    | IllegalAccessException ex) {
                LOGGER.error("Error injecting dependency to {} {}: {}",
                        ip.pluginType,
                        ip.pluginName,
                        getRootException(ex).getMessage(),
                        ex);
            }

            it.remove();
        }
    }

    private void invokeInjectMethods(InstatiatedPlugin ip) throws ConfigurationException,
            InstantiationException,
            IllegalAccessException,
            InvocationTargetException {
        invokeInjectConfigurationMethods(ip.pluginName,
                ip.pluginType,
                ip.pluginClassInfo,
                ip.pluingInstance,
                ip.confs);

        invokeInjectPluginsRegistryMethods(ip.pluginName,
                ip.pluginType,
                ip.pluginClassInfo,
                ip.pluingInstance);

        invokeInjectConfigurationAndPluginsRegistryMethods(ip.pluginName,
                ip.pluginType,
                ip.pluginClassInfo,
                ip.pluingInstance,
                ip.confs);
    }

    private void invokeInjectConfigurationMethods(String pluginName,
            String pluginType,
            ClassInfo pluginClassInfo,
            Object pluingInstance,
            Map confs) throws ConfigurationException,
            InstantiationException,
            IllegalAccessException,
            InvocationTargetException {

        // finds @InjectConfiguration methods
        var mil = pluginClassInfo.getDeclaredMethodInfo();

        for (var mi : mil) {
            if (mi.hasAnnotation(InjectConfiguration.class.getName())
                    && !mi.hasAnnotation(InjectPluginsRegistry.class.getName())) {
                var ai = mi.getAnnotationInfo(InjectConfiguration.class.getName());

                // check configuration scope
                var allConfScope = ai.getParameterValues().stream()
                        .anyMatch(p -> "scope".equals(p.getName())
                        && (ConfigurationScope.class.getName()
                                + "." + ConfigurationScope.ALL.name()).equals(
                                p.getValue().toString()));

                var scopedConf = (Map) (allConfScope
                        ? Bootstrapper.getConfiguration().toMap()
                        : confs != null
                                ? confs.get(pluginName)
                                : null);

                if (scopedConf == null) {
                    LOGGER.warn("{} {} defines method {} with @InjectConfiguration "
                            + "but no configuration found for it",
                            pluginType,
                            pluginName,
                            mi.getName());
                }

                // try to inovke @InjectConfiguration method
                try {
                    pluginClassInfo.loadClass(false)
                            .getDeclaredMethod(mi.getName(),
                                    Map.class)
                            .invoke(pluingInstance, scopedConf);
                } catch (NoSuchMethodException nme) {
                    throw new ConfigurationException(
                            pluginType
                            + " " + pluginName
                            + " has an invalid method with @InjectConfiguration. "
                            + "Method signature must be "
                            + mi.getName()
                            + "(Map<String, Object> configuration)");
                }
            }
        }
    }

    private void invokeInjectPluginsRegistryMethods(String pluginName,
            String pluginType,
            ClassInfo pluginClassInfo,
            Object pluingInstance) throws ConfigurationException,
            InstantiationException,
            IllegalAccessException,
            InvocationTargetException {

        // finds @InjectPluginRegistry methods
        var mil = pluginClassInfo.getDeclaredMethodInfo();

        for (var mi : mil) {
            if (mi.hasAnnotation(InjectPluginsRegistry.class.getName())
                    && !mi.hasAnnotation(InjectConfiguration.class.getName())) {
                // try to inovke @InjectPluginRegistry method
                try {
                    pluginClassInfo.loadClass(false)
                            .getDeclaredMethod(mi.getName(),
                                    PluginsRegistry.class)
                            .invoke(pluingInstance,
                                    PluginsRegistryImpl.getInstance());
                } catch (NoSuchMethodException nme) {
                    throw new ConfigurationException(
                            pluginType
                            + " " + pluginName
                            + " has an invalid method with @InjectPluginsRegistry. "
                            + "Method signature must be "
                            + mi.getName()
                            + "(PluginsRegistry pluginsRegistry)");
                }
            }
        }
    }

    private void invokeInjectConfigurationAndPluginsRegistryMethods(String pluginName,
            String pluginType,
            ClassInfo pluginClassInfo,
            Object pluingInstance,
            Map confs) throws ConfigurationException,
            InstantiationException,
            IllegalAccessException,
            InvocationTargetException {

        // finds @InjectConfiguration methods
        var mil = pluginClassInfo.getDeclaredMethodInfo();

        for (var mi : mil) {
            if (mi.hasAnnotation(InjectConfiguration.class.getName())
                    && mi.hasAnnotation(InjectPluginsRegistry.class.getName())) {
                var ai = mi.getAnnotationInfo(InjectConfiguration.class.getName());

                // check configuration scope
                var allConfScope = ai.getParameterValues().stream()
                        .anyMatch(p -> "scope".equals(p.getName())
                        && (ConfigurationScope.class.getName()
                                + "." + ConfigurationScope.ALL.name()).equals(
                                p.getValue().toString()));

                var scopedConf = (Map) (allConfScope
                        ? Bootstrapper.getConfiguration().toMap()
                        : confs != null
                                ? confs.get(pluginName)
                                : null);

                if (scopedConf == null) {
                    LOGGER.warn("{} {} defines method {} with @InjectConfiguration "
                            + "but no configuration found for it",
                            pluginType,
                            pluginName,
                            mi.getName());
                }

                // try to inovke @InjectConfiguration method
                try {
                    pluginClassInfo.loadClass(false)
                            .getDeclaredMethod(mi.getName(),
                                    Map.class, PluginsRegistry.class)
                            .invoke(pluingInstance, scopedConf,
                                    PluginsRegistryImpl.getInstance());
                } catch (NoSuchMethodException nme) {
                    throw new ConfigurationException(
                            pluginType
                            + " " + pluginName
                            + " has an invalid method with @InjectConfiguration"
                            + " and @InjectPluginsRegistry."
                            + " Method signature must be "
                            + mi.getName()
                            + "(Map<String, Object> configuration,"
                            + " PluginsRegistry pluginsRegistry)");
                }
            }
        }
    }

    private Throwable getRootException(Throwable t) {
        if (t.getCause() != null) {
            return getRootException(t.getCause());
        } else {
            return t;
        }
    }

    @SuppressWarnings("unchecked")
    private <T extends Object> T annotationParam(ClassInfo ci, String param) {
        var annotationInfo = ci.getAnnotationInfo(REGISTER_PLUGIN_CLASS_NAME);
        var annotationParamVals = annotationInfo.getParameterValues();

        // TO BE REMOVED!!!!
        if (annotationParamVals.getValue(param) == null) {
            // Added to debug GraalVM
            LOGGER.warn("****** {}.RegisterPlugin.{}=null (returning a test value)", ci.getSimpleName(), param);
            if ("enabledByDefault".equals(param)) {
                return  (T) Boolean.TRUE;
            } else if ("priority".equals(param)) {
                return(T) Integer.valueOf(0);
            } else {
                return (T) "Ops";
            }
        } else {
            LOGGER.trace("****** {}.RegisterPlugin.{}={}", ci.getSimpleName(), param, annotationParamVals.getValue(param));
        }

        return (T) annotationParamVals.getValue(param);
    }

    private Path getPluginsDirectory() {
        var pluginsDir = Bootstrapper.getConfiguration().getPluginsDirectory();

        if (pluginsDir == null) {
            return null;
        }

        if (pluginsDir.startsWith("/")) {
            return Paths.get(pluginsDir);
        } else {
            // this is to allow specifying the plugins directory path
            // relative to the jar (also working when running from classes)
            URL location = PluginsFactory.class.getProtectionDomain()
                    .getCodeSource()
                    .getLocation();

            File locationFile = new File(location.getPath());

            pluginsDir = locationFile.getParent()
                    + File.separator
                    + pluginsDir;

            return FileSystems.getDefault().getPath(pluginsDir);
        }
    }

    /**
     *
     * @return the URLClassLoader that resolve plugins classes
     */
    private URLClassLoader getPluginsClassloader(URL[] jars) {
        if (PLUGINS_CL_CACHE == null) {
            PLUGINS_CL_CACHE = new URLClassLoader(jars);
        }

        return PLUGINS_CL_CACHE;
    }

    private static class InstatiatedPlugin {

        private final String pluginName;
        private final String pluginType;
        private final ClassInfo pluginClassInfo;
        private final Object pluingInstance;
        private final Map confs;

        InstatiatedPlugin(String pluginName,
                String pluginType,
                ClassInfo pluginClassInfo,
                Object pluingInstance,
                Map confs) {
            this.pluginName = pluginName;
            this.pluginType = pluginType;
            this.pluginClassInfo = pluginClassInfo;
            this.pluingInstance = pluingInstance;
            this.confs = confs;
        }
    }
}<|MERGE_RESOLUTION|>--- conflicted
+++ resolved
@@ -161,7 +161,6 @@
                     .disableNestedJarScanning()           // added for GraalVM
                     .disableRuntimeInvisibleAnnotations() // added for GraalVM
                     .addClassLoader(getPluginsClassloader(jars))
-<<<<<<< HEAD
                     .addClassLoader(ClassLoader.getSystemClassLoader()) // see https://github.com/oracle/graal/issues/470#issuecomment-401022008
                     .enableAnnotationInfo()
                     .enableMethodInfo()
@@ -173,25 +172,11 @@
                     .disableDirScanning()                 // added for GraalVM
                     .disableNestedJarScanning()           // added for GraalVM
                     .disableRuntimeInvisibleAnnotations() // added for GraalVM
-                    //.addClassLoader(ClassLoader.getSystemClassLoader()) // see https://github.com/oracle/graal/issues/470#issuecomment-401022008
+                    .addClassLoader(ClassLoader.getSystemClassLoader()) // see https://github.com/oracle/graal/issues/470#issuecomment-401022008
                     .enableAnnotationInfo()
                     .enableMethodInfo()
                     .initializeLoadedClasses()
                     .scan(8); // use parallel scan for better startup time
-=======
-                    .addClassLoader(ClassLoader.getSystemClassLoader())
-                    .enableAnnotationInfo()
-                    .enableMethodInfo()
-                    .initializeLoadedClasses()
-                    .scan(8);
-        } else {
-            this.scanResult = new ClassGraph()
-                    .enableAnnotationInfo()
-                    .enableMethodInfo()
-                    .addClassLoader(ClassLoader.getSystemClassLoader())
-                    .initializeLoadedClasses()
-                    .scan(8);
->>>>>>> 897a108f
         }
     }
 
@@ -294,14 +279,11 @@
     private <T extends Plugin> Set<PluginRecord<T>> createPlugins(
             Class type, Map<String, Map<String, Object>> confs) {
         Set<PluginRecord<T>> ret = new LinkedHashSet<>();
-<<<<<<< HEAD
-=======
 
         // scanResult is null if the plugins directory is empty
         if (this.scanResult == null) {
             return ret;
         }
->>>>>>> 897a108f
 
         ClassInfoList registeredPlugins = getRegisteredPlugins(type);
 
