--- conflicted
+++ resolved
@@ -19,10 +19,7 @@
             karate-options: "--tags ~@requires-mongodb-4 ~@requires-replica-set"
           - mongodb-version: 4.2
           - mongodb-version: 4.4
-<<<<<<< HEAD
-=======
           - mongodb-version: 5.0
->>>>>>> ba870cba
             deploy: true
     timeout-minutes: 20
     steps:
