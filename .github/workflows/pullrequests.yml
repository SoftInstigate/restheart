# This workflow build and test pull requests

name: Build Pull Request

on:
  pull_request:
    branches:
      - "*"
    types: [opened, synchronize, reopened]
    paths:
      - "**/*.java" # Trigger on any Java file change
      - "**/*.xml" # Trigger on any xml file change

jobs:
  build:
<<<<<<< HEAD
    runs-on: ubuntu-latest
    strategy:
      matrix:
        mongodb-version: ["5.0", "6.0", "7.0"]
=======
    runs-on: ubuntu-24.04
    strategy:
      matrix:
        mongodb-version: ["5.0", "6.0", "7.0", "8.0"]
>>>>>>> d8b45232
    timeout-minutes: 10
    steps:
      - uses: actions/checkout@v4

      - name: Set up JDK 21
        uses: actions/setup-java@v4
        with:
          distribution: "temurin"
          java-version: "21"
          cache: "maven"

      - name: Build and Test
<<<<<<< HEAD
        env:
          GITHUB_TOKEN: ${{ secrets.GITHUB_TOKEN }} # Needed to get PR information, if any
=======
>>>>>>> d8b45232
        run: |
          mvn -B clean verify -Dmongodb.version="${{ matrix.mongodb-version }}"<|MERGE_RESOLUTION|>--- conflicted
+++ resolved
@@ -13,17 +13,10 @@
 
 jobs:
   build:
-<<<<<<< HEAD
     runs-on: ubuntu-latest
     strategy:
       matrix:
         mongodb-version: ["5.0", "6.0", "7.0"]
-=======
-    runs-on: ubuntu-24.04
-    strategy:
-      matrix:
-        mongodb-version: ["5.0", "6.0", "7.0", "8.0"]
->>>>>>> d8b45232
     timeout-minutes: 10
     steps:
       - uses: actions/checkout@v4
@@ -36,10 +29,7 @@
           cache: "maven"
 
       - name: Build and Test
-<<<<<<< HEAD
         env:
           GITHUB_TOKEN: ${{ secrets.GITHUB_TOKEN }} # Needed to get PR information, if any
-=======
->>>>>>> d8b45232
         run: |
           mvn -B clean verify -Dmongodb.version="${{ matrix.mongodb-version }}"