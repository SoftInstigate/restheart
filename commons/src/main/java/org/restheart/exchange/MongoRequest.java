--- conflicted
+++ resolved
@@ -19,6 +19,10 @@
  */
 package org.restheart.exchange;
 
+import static org.restheart.exchange.ExchangeKeys.*;
+import static org.restheart.utils.BsonUtils.document;
+import static org.restheart.utils.URLUtils.removeTrailingSlashes;
+
 import java.io.IOException;
 import java.io.InputStream;
 import java.net.URI;
@@ -38,46 +42,14 @@
 import org.bson.BsonValue;
 import org.bson.json.JsonMode;
 import org.bson.json.JsonParseException;
-import static org.restheart.exchange.ExchangeKeys.ADMIN;
-import static org.restheart.exchange.ExchangeKeys.BINARY_CONTENT;
-import static org.restheart.exchange.ExchangeKeys.CACHE_QPARAM_KEY;
-import static org.restheart.exchange.ExchangeKeys.COLL_META_DOCID_PREFIX;
-import static org.restheart.exchange.ExchangeKeys.CONFIG;
-import static org.restheart.exchange.ExchangeKeys.DB_META_DOCID;
 import org.restheart.exchange.ExchangeKeys.DOC_ID_TYPE;
-import static org.restheart.exchange.ExchangeKeys.ETAG_CHECK_QPARAM_KEY;
-import static org.restheart.exchange.ExchangeKeys.FS_CHUNKS_SUFFIX;
-import static org.restheart.exchange.ExchangeKeys.FS_FILES_SUFFIX;
 import org.restheart.exchange.ExchangeKeys.HAL_MODE;
-import static org.restheart.exchange.ExchangeKeys.JSON_MODE_QPARAM_KEY;
-import static org.restheart.exchange.ExchangeKeys.LOCAL;
-import static org.restheart.exchange.ExchangeKeys.META_COLLNAME;
-import static org.restheart.exchange.ExchangeKeys.NO_CACHE_QPARAM_KEY;
-import static org.restheart.exchange.ExchangeKeys.NO_PROPS_KEY;
-import static org.restheart.exchange.ExchangeKeys.NUL;
-import static org.restheart.exchange.ExchangeKeys.READ_CONCERN_QPARAM_KEY;
-import static org.restheart.exchange.ExchangeKeys.READ_PREFERENCE_QPARAM_KEY;
 import org.restheart.exchange.ExchangeKeys.REPRESENTATION_FORMAT;
-import static org.restheart.exchange.ExchangeKeys.RESOURCES_WILDCARD_KEY;
-import static org.restheart.exchange.ExchangeKeys.SYSTEM;
 import org.restheart.exchange.ExchangeKeys.TYPE;
-import static org.restheart.exchange.ExchangeKeys.WRITE_CONCERN_QPARAM_KEY;
 import org.restheart.exchange.ExchangeKeys.WRITE_MODE;
-import static org.restheart.exchange.ExchangeKeys.WRITE_MODE_QPARAM_KEY;
-import static org.restheart.exchange.ExchangeKeys.WRITE_MODE_SHORT_QPARAM_KEY;
-import static org.restheart.exchange.ExchangeKeys._AGGREGATIONS;
-import static org.restheart.exchange.ExchangeKeys._INDEXES;
-import static org.restheart.exchange.ExchangeKeys._META;
-import static org.restheart.exchange.ExchangeKeys._SCHEMAS;
-import static org.restheart.exchange.ExchangeKeys._SESSIONS;
-import static org.restheart.exchange.ExchangeKeys._SIZE;
-import static org.restheart.exchange.ExchangeKeys._STREAMS;
-import static org.restheart.exchange.ExchangeKeys._TRANSACTIONS;
 import org.restheart.mongodb.RSOps;
 import org.restheart.mongodb.db.sessions.ClientSessionImpl;
-import static org.restheart.utils.BsonUtils.document;
 import org.restheart.utils.MongoServiceAttachments;
-import static org.restheart.utils.URLUtils.removeTrailingSlashes;
 import org.slf4j.Logger;
 import org.slf4j.LoggerFactory;
 
@@ -164,13 +136,13 @@
         super(exchange);
 
         this.whereUri = removeTrailingSlashes(whereUri == null
-            ? null
-            : whereUri.startsWith("/") ? whereUri
-            : "/" + whereUri);
+                ? null
+                : whereUri.startsWith("/") ? whereUri
+                        : "/" + whereUri);
 
         this.whatUri = removeTrailingSlashes(whatUri == null ? null
-            : whatUri.startsWith("/") || "*".equals(whatUri) ? whatUri
-            : "/" + whatUri);
+                : whatUri.startsWith("/") || "*".equals(whatUri) ? whatUri
+                        : "/" + whatUri);
 
         if (exchange.getAttachment(PathTemplateMatch.ATTACHMENT_KEY) != null) {
             this.pathTemplateMatch = exchange.getAttachment(PathTemplateMatch.ATTACHMENT_KEY);
@@ -181,7 +153,8 @@
             if (hostname != null) {
                 params.put("host", hostname);
                 final var parts = hostname.split("\\.");
-                IntStream.range(0, parts.length).forEach(idx -> params.put("host[".concat(String.valueOf(idx)).concat("]"), parts[idx] ));
+                IntStream.range(0, parts.length)
+                        .forEach(idx -> params.put("host[".concat(String.valueOf(idx)).concat("]"), parts[idx]));
             }
         } else {
             this.pathTemplateMatch = null;
@@ -189,7 +162,8 @@
 
         this.mongoResourceUri = mongoUriFromRequestPath(exchange.getRequestPath());
 
-        // "/db/collection/document" --> { "", "mappedDbName", "collection", "document" }
+        // "/db/collection/document" --> { "", "mappedDbName", "collection", "document"
+        // }
         this.pathTokens = this.mongoResourceUri.split(SLASH);
 
         this.type = selectRequestType(pathTokens);
@@ -206,8 +180,8 @@
         this.noProps = exchange.getQueryParameters().get(NO_PROPS_KEY) != null;
 
         var _jsonMode = exchange.getQueryParameters().containsKey(JSON_MODE_QPARAM_KEY)
-            ? exchange.getQueryParameters().get(JSON_MODE_QPARAM_KEY).getFirst().toUpperCase()
-            : null;
+                ? exchange.getQueryParameters().get(JSON_MODE_QPARAM_KEY).getFirst().toUpperCase()
+                : null;
 
         if (_jsonMode != null) {
             JsonMode mode;
@@ -227,10 +201,10 @@
 
         // writeMode
         var _writeMode = exchange.getQueryParameters().containsKey(WRITE_MODE_QPARAM_KEY)
-            ? exchange.getQueryParameters().get(WRITE_MODE_QPARAM_KEY).getFirst().toUpperCase()
-            : exchange.getQueryParameters().containsKey(WRITE_MODE_SHORT_QPARAM_KEY)
-            ? exchange.getQueryParameters().get(WRITE_MODE_SHORT_QPARAM_KEY).getFirst().toUpperCase()
-            : defaultWriteMode();
+                ? exchange.getQueryParameters().get(WRITE_MODE_QPARAM_KEY).getFirst().toUpperCase()
+                : exchange.getQueryParameters().containsKey(WRITE_MODE_SHORT_QPARAM_KEY)
+                        ? exchange.getQueryParameters().get(WRITE_MODE_SHORT_QPARAM_KEY).getFirst().toUpperCase()
+                        : defaultWriteMode();
 
         WRITE_MODE mode;
 
@@ -258,7 +232,8 @@
         // readPreference
         if (exchange.getQueryParameters().containsKey(READ_PREFERENCE_QPARAM_KEY)) {
             try {
-                _rsOps = _rsOps.withReadPreference(exchange.getQueryParameters().get(READ_PREFERENCE_QPARAM_KEY).getFirst());
+                _rsOps = _rsOps
+                        .withReadPreference(exchange.getQueryParameters().get(READ_PREFERENCE_QPARAM_KEY).getFirst());
                 anyRsSet = true;
             } catch (IllegalArgumentException iae) {
                 // nothing to do
@@ -289,24 +264,26 @@
      *
      * @param exchange
      *
-     * the exchange request path (mapped resolvedTemplate) is rewritten replacing the
-     * whereUri with the whatUri
-     * the special whatUri value * means any resource
-     *
-     * example 1
-     *
-     * whatUri=/db/mycollection whereUri=/
-     *
-     * then the requestPath / is rewritten as /db/mycollection
-     *
-     * example 2
-     *
-     * whatUri=*, whereUri=/data
-     *
-     * then the requestPath /data is rewritten as /
+     *                 the exchange request path (mapped resolvedTemplate) is
+     *                 rewritten replacing the
+     *                 whereUri with the whatUri
+     *                 the special whatUri value * means any resource
+     *
+     *                 example 1
+     *
+     *                 whatUri=/db/mycollection whereUri=/
+     *
+     *                 then the requestPath / is rewritten as /db/mycollection
+     *
+     *                 example 2
+     *
+     *                 whatUri=*, whereUri=/data
+     *
+     *                 then the requestPath /data is rewritten as /
      *
      * @param whereUri the where URI
-     * @param whatUri the what URI idenitifying a MongoDB resource, as /db/collection
+     * @param whatUri  the what URI idenitifying a MongoDB resource, as
+     *                 /db/collection
      * @return the MongoRequest
      */
     public static MongoRequest init(HttpServerExchange exchange, String whereUri, String whatUri) {
@@ -324,12 +301,12 @@
      */
     public static boolean isReservedDbName(String dbName) {
         return dbName == null
-            ? false
-            : "".equals(dbName)
-                || dbName.equalsIgnoreCase(ADMIN)
-                || dbName.equalsIgnoreCase(CONFIG)
-                || dbName.equalsIgnoreCase(LOCAL)
-                || dbName.startsWith(SYSTEM);
+                ? false
+                : "".equals(dbName)
+                        || dbName.equalsIgnoreCase(ADMIN)
+                        || dbName.equalsIgnoreCase(CONFIG)
+                        || dbName.equalsIgnoreCase(LOCAL)
+                        || dbName.startsWith(SYSTEM);
     }
 
     /**
@@ -339,11 +316,11 @@
      */
     public static boolean isReservedCollectionName(String collectionName) {
         return collectionName == null
-            ? false
-            : "".equals(collectionName)
-                || collectionName.startsWith(SYSTEM)
-                || collectionName.endsWith(FS_CHUNKS_SUFFIX)
-                || collectionName.equals(META_COLLNAME);
+                ? false
+                : "".equals(collectionName)
+                        || collectionName.startsWith(SYSTEM)
+                        || collectionName.endsWith(FS_CHUNKS_SUFFIX)
+                        || collectionName.equals(META_COLLNAME);
     }
 
     /**
@@ -352,7 +329,6 @@
      * @param documentId
      * @return true if the documentIdRaw is a reserved resource
      */
-    @SuppressWarnings("deprecation")
     public static boolean isReservedDocumentId(TYPE type, BsonValue documentId) {
         if (documentId == null || !documentId.isString()) {
             return false;
@@ -361,13 +337,13 @@
         var sdi = documentId.asString().getValue();
 
         if ((type == TYPE.COLLECTION_META && sdi.startsWith(COLL_META_DOCID_PREFIX))
-            || (type == TYPE.DB_META && sdi.startsWith(DB_META_DOCID))
-            || (type == TYPE.BULK_DOCUMENTS && RESOURCES_WILDCARD_KEY.equals(sdi))
-            || (type == TYPE.COLLECTION_SIZE && _SIZE.equalsIgnoreCase(sdi))
-            || (type == TYPE.INDEX && _INDEXES.equalsIgnoreCase(sdi))
-            || (type == TYPE.COLLECTION_META && _META.equalsIgnoreCase(sdi))
-            || (type == TYPE.INVALID && _AGGREGATIONS.equalsIgnoreCase(sdi))
-            || (type == TYPE.INVALID && _STREAMS.equalsIgnoreCase(sdi))) {
+                || (type == TYPE.DB_META && sdi.startsWith(DB_META_DOCID))
+                || (type == TYPE.BULK_DOCUMENTS && RESOURCES_WILDCARD_KEY.equals(sdi))
+                || (type == TYPE.COLLECTION_SIZE && _SIZE.equalsIgnoreCase(sdi))
+                || (type == TYPE.INDEX && _INDEXES.equalsIgnoreCase(sdi))
+                || (type == TYPE.COLLECTION_META && _META.equalsIgnoreCase(sdi))
+                || (type == TYPE.INVALID && _AGGREGATIONS.equalsIgnoreCase(sdi))
+                || (type == TYPE.INVALID && _STREAMS.equalsIgnoreCase(sdi))) {
             return false;
         } else {
             return DB_META_DOCID.equalsIgnoreCase(sdi) || sdi.startsWith(COLL_META_DOCID_PREFIX);
@@ -382,7 +358,6 @@
         return type;
     }
 
-    @SuppressWarnings("deprecation")
     static TYPE selectRequestType(String[] pathTokens) {
         TYPE type;
 
@@ -418,9 +393,11 @@
             type = TYPE.SESSIONS;
         } else if (pathTokens.length == 3 && pathTokens[pathTokens.length - 2].equalsIgnoreCase(_SESSIONS)) {
             type = TYPE.SESSION;
-        } else if (pathTokens.length == 4 && pathTokens[pathTokens.length - 3].equalsIgnoreCase(_SESSIONS) && pathTokens[pathTokens.length - 1].equalsIgnoreCase(_TRANSACTIONS)) {
+        } else if (pathTokens.length == 4 && pathTokens[pathTokens.length - 3].equalsIgnoreCase(_SESSIONS)
+                && pathTokens[pathTokens.length - 1].equalsIgnoreCase(_TRANSACTIONS)) {
             type = TYPE.TRANSACTIONS;
-        } else if (pathTokens.length == 5 && pathTokens[pathTokens.length - 4].equalsIgnoreCase(_SESSIONS) && pathTokens[pathTokens.length - 2].equalsIgnoreCase(_TRANSACTIONS)) {
+        } else if (pathTokens.length == 5 && pathTokens[pathTokens.length - 4].equalsIgnoreCase(_SESSIONS)
+                && pathTokens[pathTokens.length - 2].equalsIgnoreCase(_TRANSACTIONS)) {
             type = TYPE.TRANSACTION;
         } else if (pathTokens.length < 3) {
             type = TYPE.DB;
@@ -429,13 +406,15 @@
                 type = TYPE.FILES_BUCKET;
             } else if (pathTokens.length == 4 && pathTokens[3].equalsIgnoreCase(_INDEXES)) {
                 type = TYPE.COLLECTION_INDEXES;
-            } else if (pathTokens.length == 4 && !pathTokens[3].equalsIgnoreCase(_INDEXES) && !pathTokens[3].equals(RESOURCES_WILDCARD_KEY)) {
+            } else if (pathTokens.length == 4 && !pathTokens[3].equalsIgnoreCase(_INDEXES)
+                    && !pathTokens[3].equals(RESOURCES_WILDCARD_KEY)) {
                 type = TYPE.FILE;
             } else if (pathTokens.length > 4 && pathTokens[3].equalsIgnoreCase(_INDEXES)) {
                 type = TYPE.INDEX;
             } else if (pathTokens.length > 4 && pathTokens[3].equalsIgnoreCase(_AGGREGATIONS)) {
                 type = TYPE.AGGREGATION;
-            } else if (pathTokens.length > 4 && !pathTokens[3].equalsIgnoreCase(_INDEXES) && !pathTokens[4].equalsIgnoreCase(BINARY_CONTENT)) {
+            } else if (pathTokens.length > 4 && !pathTokens[3].equalsIgnoreCase(_INDEXES)
+                    && !pathTokens[4].equalsIgnoreCase(BINARY_CONTENT)) {
                 type = TYPE.FILE;
             } else if (pathTokens.length == 5 && pathTokens[4].equalsIgnoreCase(BINARY_CONTENT)) {
                 // URL: <host>/db/bucket.filePath/xxx/binary
@@ -513,18 +492,12 @@
         return mongoUri.isEmpty() ? SLASH : mongoUri;
     }
 
-<<<<<<< HEAD
     private String mongoUruFromPathTemplateMatch(String requestPath) {
         // requestPath=/api/a/b
         // what=*
         // where=/api/{*} -> /api/a/b
         // -> /a/b
         var mongoUri = removeTrailingSlashes(requestPath);
-=======
-    private String unmapPathTemplateUri(String mappedUri) {
-        var ret = mappedUri;
-        var rewriteUri = replaceParamsWithActualValues();
->>>>>>> d8b45232
 
         final var _whatUri = resolveTemplate(this.whatUri);
         final var _whereUri = resolveTemplate(this.whereUri);
@@ -537,11 +510,7 @@
             mongoUri = removeTrailingSlashes(removeTrailingSlashes(_whatUri) + mongoUri);
         }
 
-<<<<<<< HEAD
         return mongoUri.isEmpty() ? SLASH : removeTrailingSlashes(mongoUri);
-=======
-        return ret.isEmpty() ? SLASH : URLUtils.removeTrailingSlashes(ret);
->>>>>>> d8b45232
     }
 
     /**
@@ -568,7 +537,8 @@
                 return this.whereUri + mongoUri;
             }
         } else {
-            requestPath = removeTrailingSlashes(requestPath.replaceFirst("^" + Pattern.quote(this.whatUri), this.whereUri));
+            requestPath = removeTrailingSlashes(
+                    requestPath.replaceFirst("^" + Pattern.quote(this.whatUri), this.whereUri));
         }
 
         if (requestPath.isEmpty()) {
@@ -591,7 +561,8 @@
                 return resolvedWhere + mongoUri;
             }
         } else {
-            requestPath = removeTrailingSlashes(requestPath.replaceFirst("^" + Pattern.quote(resolvedWhat), resolvedWhere));
+            requestPath = removeTrailingSlashes(
+                    requestPath.replaceFirst("^" + Pattern.quote(resolvedWhat), resolvedWhere));
         }
 
         return requestPath.isEmpty() ? SLASH : requestPath;
@@ -605,7 +576,8 @@
         // replace params within whatUri
         // eg _whatUri: /{prefix}_db, _whereUri: /{prefix}/*
         for (var key : this.pathTemplateMatch.getParameters().keySet()) {
-            resolvedTemplate = resolvedTemplate.replace("{".concat(key).concat("}"), this.pathTemplateMatch.getParameters().get(key));
+            resolvedTemplate = resolvedTemplate.replace("{".concat(key).concat("}"),
+                    this.pathTemplateMatch.getParameters().get(key));
         }
         return removeTrailingSlashes(resolvedTemplate);
     }
@@ -623,8 +595,8 @@
      */
     public boolean isParentAccessible() {
         return getType() == TYPE.DB
-            ? getExchange().getRequestPath().split(SLASH).length > 1
-            : getExchange().getRequestPath().split(SLASH).length > 2;
+                ? getExchange().getRequestPath().split(SLASH).length > 1
+                : getExchange().getRequestPath().split(SLASH).length > 2;
     }
 
     /**
@@ -662,7 +634,7 @@
     /**
      *
      * @return the txn id or null if request type is not SESSIONS, TRANSACTIONS
-     * or TRANSACTION
+     *         or TRANSACTION
      */
     public String getSid() {
         return isTxn() || isTxns() || isSessions() ? getPathTokenAt(2) : null;
@@ -698,8 +670,8 @@
      */
     public URI getUri() throws URISyntaxException {
         return new URI(Arrays.asList(pathTokens)
-            .stream()
-            .reduce(SLASH, (t1, t2) -> t1 + SLASH + t2));
+                .stream()
+                .reduce(SLASH, (t1, t2) -> t1 + SLASH + t2));
     }
 
     /**
@@ -711,7 +683,8 @@
             return false;
         }
 
-        return isReservedDbName(getDBName()) || isReservedCollectionName(getCollectionName()) || isReservedDocumentId(getType(), getDocumentId());
+        return isReservedDbName(getDBName()) || isReservedCollectionName(getCollectionName())
+                || isReservedDocumentId(getType(), getDocumentId());
     }
 
     /**
@@ -777,10 +750,10 @@
      */
     public boolean isCount() {
         return count
-            || getType() == TYPE.ROOT_SIZE
-            || getType() == TYPE.COLLECTION_SIZE
-            || getType() == TYPE.FILES_BUCKET_SIZE
-            || getType() == TYPE.SCHEMA_STORE_SIZE;
+                || getType() == TYPE.ROOT_SIZE
+                || getType() == TYPE.COLLECTION_SIZE
+                || getType() == TYPE.FILES_BUCKET_SIZE
+                || getType() == TYPE.SCHEMA_STORE_SIZE;
     }
 
     /**
@@ -833,7 +806,8 @@
 
                 filterQuery.put("$and", _filters);
             } else if (filter.size() == 1) {
-                filterQuery.putAll(BsonDocument.parse(filter.getFirst()));  // this can throw JsonParseException for invalid filter parameters
+                // this can throw JsonParseException for invalid filter parameters
+                filterQuery.putAll(BsonDocument.parse(filter.getFirst())); 
             } else {
                 return filterQuery;
             }
@@ -870,7 +844,7 @@
                     } else {
                         ret.put(s, 1);
                     }
-                } catch(BsonInvalidOperationException biop) {
+                } catch (BsonInvalidOperationException biop) {
                     throw new JsonParseException("Invalid sort parameter", biop);
                 }
             });
@@ -1093,13 +1067,14 @@
         // for instance, by an Interceptor at interceptPoint=BEFORE_EXCHANGE_INIT
         var attacheBsonContent = MongoServiceAttachments.attachedBsonContent(wrapped);
         return attacheBsonContent == null
-            ? MongoRequestContentInjector.inject(wrapped)
-            : attacheBsonContent;
-    }
-
-    /**
-     *
-     * @return the fileInputStream in case of a file resouces the fileInputStream, null othewise
+                ? MongoRequestContentInjector.inject(wrapped)
+                : attacheBsonContent;
+    }
+
+    /**
+     *
+     * @return the fileInputStream in case of a file resouces the fileInputStream,
+     *         null othewise
      * @throws org.restheart.exchange.BadRequestException
      * @throws java.io.IOException
      */
@@ -1112,7 +1087,6 @@
         return fileInputStream;
     }
 
-
     /**
      * @param fileInputStream the fileInputStream to set
      */
@@ -1159,6 +1133,7 @@
 
     /**
      * Seehttps://docs.mongodb.org/v3.2/reference/limits/#naming-restrictions
+     * 
      * @return
      */
     public boolean isDbNameInvalid() {
@@ -1175,24 +1150,25 @@
 
     /**
      * @param dbName
-     * Seehttps://docs.mongodb.org/v3.2/reference/limits/#naming-restrictions
+     *               Seehttps://docs.mongodb.org/v3.2/reference/limits/#naming-restrictions
      * @return
      */
     public boolean isDbNameInvalid(String dbName) {
         return (dbName == null
-            || dbName.contains(NUL)
-            || dbName.contains(" ")
-            || dbName.contains("/")
-            || dbName.contains("\\")
-            || dbName.contains(".")
-            || dbName.contains("\"")
-            || dbName.contains("$")
-            || dbName.length() > 64
-            || dbName.length() == 0);
+                || dbName.contains(NUL)
+                || dbName.contains(" ")
+                || dbName.contains("/")
+                || dbName.contains("\\")
+                || dbName.contains(".")
+                || dbName.contains("\"")
+                || dbName.contains("$")
+                || dbName.length() > 64
+                || dbName.length() == 0);
     }
 
     /**
      * Seehttps://docs.mongodb.org/v3.2/reference/limits/#naming-restrictions
+     * 
      * @return
      */
     public boolean isDbNameInvalidOnWindows() {
@@ -1201,22 +1177,23 @@
 
     /**
      * @param dbName
-     * Seehttps://docs.mongodb.org/v3.2/reference/limits/#naming-restrictions
+     *               Seehttps://docs.mongodb.org/v3.2/reference/limits/#naming-restrictions
      * @return
      */
     public boolean isDbNameInvalidOnWindows(String dbName) {
         return (isDbNameInvalid()
-            || dbName.contains("*")
-            || dbName.contains("<")
-            || dbName.contains(">")
-            || dbName.contains(":")
-            || dbName.contains(".")
-            || dbName.contains("|")
-            || dbName.contains("?"));
+                || dbName.contains("*")
+                || dbName.contains("<")
+                || dbName.contains(">")
+                || dbName.contains(":")
+                || dbName.contains(".")
+                || dbName.contains("|")
+                || dbName.contains("?"));
     }
 
     /**
      * Seehttps://docs.mongodb.org/v3.2/reference/limits/#naming-restrictions
+     * 
      * @return
      */
     public boolean isCollectionNameInvalid() {
@@ -1225,16 +1202,16 @@
 
     /**
      * @param collectionName
-     * Seehttps://docs.mongodb.org/v3.2/reference/limits/#naming-restrictions
+     *                       Seehttps://docs.mongodb.org/v3.2/reference/limits/#naming-restrictions
      * @return
      */
     public boolean isCollectionNameInvalid(String collectionName) {
         // collection starting with system. will return FORBIDDEN
 
         return (collectionName == null
-            || collectionName.contains(NUL)
-            || collectionName.contains("$")
-            || collectionName.length() == 64);
+                || collectionName.contains(NUL)
+                || collectionName.contains("$")
+                || collectionName.length() == 64);
     }
 
     /**
@@ -1381,7 +1358,7 @@
         return getType() == TYPE.SESSIONS;
     }
 
-     /**
+    /**
      * helper method to check request resource type
      *
      * @return true if type is TYPE.SESSION
@@ -1515,8 +1492,8 @@
      */
     public boolean isWriteDocument() {
         return (((isPut() || isPatch()) && (isFile() || isDocument() || isSchema()))
-            || isPost()
-            && (isCollection() || isFilesBucket() || isSchemaStore()));
+                || isPost()
+                        && (isCollection() || isFilesBucket() || isSchemaStore()));
     }
 
     /**
