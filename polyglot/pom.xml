<?xml version="1.0" encoding="UTF-8" ?>
<project xmlns="http://maven.apache.org/POM/4.0.0" xmlns:xsi="http://www.w3.org/2001/XMLSchema-instance" xsi:schemaLocation="http://maven.apache.org/POM/4.0.0 http://maven.apache.org/xsd/maven-4.0.0.xsd">
  <modelVersion>4.0.0</modelVersion>

  <parent>
    <groupId>org.restheart</groupId>
    <artifactId>restheart-parent</artifactId>
<<<<<<< HEAD
    <version>8.0.7-SNAPSHOT</version>
=======
    <version>8.1.0-SNAPSHOT</version>
>>>>>>> 3366ff9c
  </parent>

  <groupId>org.restheart</groupId>
  <artifactId>restheart-polyglot</artifactId>
  <packaging>jar</packaging>

  <name>restheart-polyglot</name>
  <description>RESTHeart Polyglot Service - Hanlde polyglot GraalVM Plugins</description>
  <url>https://restheart.org</url>
  <inceptionYear>2020</inceptionYear>

  <licenses>
    <license>
      <name>GNU Affero General Public License (AGPL) version 3.0</name>
      <url>http://www.gnu.org/licenses/agpl-3.0.html</url>
      <distribution>repo</distribution>
      <comments>Core components license</comments>
    </license>
  </licenses>

  <dependencies>
    <dependency>
      <groupId>org.restheart</groupId>
      <artifactId>restheart-commons</artifactId>
      <scope>provided</scope>
    </dependency>
    <dependency>
        <groupId>org.graalvm.polyglot</groupId>
        <artifactId>polyglot</artifactId>
    </dependency>
    <dependency>
        <groupId>org.graalvm.js</groupId>
        <artifactId>js-language</artifactId>
    </dependency>
  </dependencies>

  <build>
    <finalName>${project.artifactId}</finalName>
    <plugins>
    <plugin>
      <groupId>org.apache.maven.plugins</groupId>
      <artifactId>maven-dependency-plugin</artifactId>
      <executions>
          <execution>
          <id>copy-dependencies</id>
          <phase>prepare-package</phase>
          <goals>
              <goal>copy-dependencies</goal>
          </goals>
          <configuration>
              <outputDirectory>${project.build.directory}/lib</outputDirectory>
              <includeScope>runtime</includeScope>
          </configuration>
          </execution>
      </executions>
      </plugin>
      <plugin>
        <groupId>org.codehaus.mojo</groupId>
        <artifactId>license-maven-plugin</artifactId>
        <configuration>
          <verbose>true</verbose>
          <includes>
            <includes>**/*.java</includes>
          </includes>
        </configuration>
        <executions>
          <execution>
            <id>generate-license-headers</id>
            <goals>
              <goal>update-file-header</goal>
            </goals>
            <phase>process-sources</phase>
            <configuration>
              <licenseName>agpl_v3</licenseName>
              <addJavaLicenseAfterPackage>false</addJavaLicenseAfterPackage>
              <emptyLineAfterHeader>true</emptyLineAfterHeader>
              <skipUpdateLicense>${skipUpdateLicense}</skipUpdateLicense>
              <processStartTag>========================LICENSE_START=================================</processStartTag>
              <processEndTag>=========================LICENSE_END==================================</processEndTag>
              <roots>
                <root>src/main/java</root>
                <root>src/test</root>
              </roots>
            </configuration>
          </execution>
        </executions>
      </plugin>
      <plugin>
        <groupId>org.sonatype.plugins</groupId>
        <artifactId>nexus-staging-maven-plugin</artifactId>
      </plugin>
    </plugins>
  </build>
</project><|MERGE_RESOLUTION|>--- conflicted
+++ resolved
@@ -5,11 +5,7 @@
   <parent>
     <groupId>org.restheart</groupId>
     <artifactId>restheart-parent</artifactId>
-<<<<<<< HEAD
     <version>8.0.7-SNAPSHOT</version>
-=======
-    <version>8.1.0-SNAPSHOT</version>
->>>>>>> 3366ff9c
   </parent>
 
   <groupId>org.restheart</groupId>
