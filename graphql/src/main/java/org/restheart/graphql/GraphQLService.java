/*-
 * ========================LICENSE_START=================================
 * restheart-graphql
 * %%
 * Copyright (C) 2020 - 2023 SoftInstigate
 * %%
 * This program is free software: you can redistribute it and/or modify
 * it under the terms of the GNU Affero General Public License as published by
 * the Free Software Foundation, either version 3 of the License, or
 * (at your option) any later version.
 *
 * This program is distributed in the hope that it will be useful,
 * but WITHOUT ANY WARRANTY; without even the implied warranty of
 * MERCHANTABILITY or FITNESS FOR A PARTICULAR PURPOSE.  See the
 * GNU General Public License for more details.
 *
 * You should have received a copy of the GNU Affero General Public License
 * along with this program.  If not, see <http://www.gnu.org/licenses/>.
 * =========================LICENSE_END==================================
 */
package org.restheart.graphql;

import com.google.gson.Gson;
import com.mongodb.client.MongoClient;
import graphql.ExecutionInput;
import graphql.GraphQL;
import graphql.execution.UnknownOperationException;
import graphql.execution.instrumentation.dataloader.DataLoaderDispatcherInstrumentation;
import graphql.execution.instrumentation.dataloader.DataLoaderDispatcherInstrumentationOptions;
import graphql.language.Document;
import graphql.language.Field;
import graphql.language.OperationDefinition;
import graphql.language.OperationDefinition.Operation;
import graphql.parser.InvalidSyntaxException;
import graphql.parser.Parser;
import io.undertow.server.HttpServerExchange;
import org.bson.BsonValue;
import org.dataloader.DataLoader;
import org.dataloader.DataLoaderRegistry;
import org.restheart.configuration.ConfigurationException;
import org.restheart.exchange.BadRequestException;
import org.restheart.exchange.ExchangeKeys;
import org.restheart.exchange.MongoResponse;
import org.restheart.graphql.cache.AppDefinitionLoader;
import org.restheart.graphql.cache.AppDefinitionLoadingCache;
import org.restheart.graphql.datafetchers.GraphQLDataFetcher;
import org.restheart.graphql.dataloaders.AggregationBatchLoader;
import org.restheart.graphql.dataloaders.QueryBatchLoader;
import org.restheart.exchange.GraphQLRequest;
import org.restheart.graphql.models.AggregationMapping;
import org.restheart.graphql.models.GraphQLApp;
import org.restheart.graphql.models.QueryMapping;
import org.restheart.graphql.models.TypeMapping;
import org.restheart.graphql.models.builder.AppBuilder;
import org.restheart.graphql.scalars.bsonCoercing.CoercingUtils;
import org.restheart.plugins.*;
import org.restheart.utils.HttpStatus;
import org.restheart.utils.BsonUtils;
<<<<<<< HEAD
import org.restheart.metrics.MetricLabel;
import org.restheart.metrics.Metrics;
import java.util.ArrayList;
=======

import java.io.IOException;
>>>>>>> 07e9d6fb
import java.util.Arrays;
import java.util.Map;
import java.util.function.Consumer;
import java.util.function.Function;
import java.util.stream.Collectors;
import org.slf4j.Logger;
import org.slf4j.LoggerFactory;

@RegisterPlugin(name = "graphql", description = "Service that handles GraphQL requests", secure = true, enabledByDefault = true, defaultURI = "/graphql")

public class GraphQLService implements Service<GraphQLRequest, MongoResponse> {
    public static final String DEFAULT_APP_DEF_DB = "restheart";
    public static final String DEFAULT_APP_DEF_COLLECTION = "gqlapps";
    public static final Boolean DEFAULT_VERBOSE = false;
    public static final int DEFAULT_DEFAULT_LIMIT = 100;
    public static final int DEFAULT_MAX_LIMIT = 1_000;

    private static final Logger LOGGER = LoggerFactory.getLogger(GraphQLService.class);

    private GraphQL gql;
    private String db = DEFAULT_APP_DEF_DB;
    private String collection = DEFAULT_APP_DEF_COLLECTION;
    private Boolean verbose = DEFAULT_VERBOSE;
    private int defaultLimit = DEFAULT_DEFAULT_LIMIT;
    private int maxLimit = DEFAULT_MAX_LIMIT;

    @Inject("mclient")
    private MongoClient mclient;

    @Inject("config")
    private Map<String, Object> config;

    @OnInit
    public void init()throws ConfigurationException, NoSuchFieldException, IllegalAccessException {
        CoercingUtils.replaceBuiltInCoercing();

        this.db = argOrDefault(config, "db", DEFAULT_APP_DEF_DB);
        this.collection = argOrDefault(config, "collection", DEFAULT_APP_DEF_COLLECTION);
        this.verbose = argOrDefault(config, "verbose", DEFAULT_VERBOSE);
        this.verbose = argOrDefault(config, "verbose", DEFAULT_VERBOSE);

        this.defaultLimit = argOrDefault(config, "default-limit", 100);
        this.maxLimit = argOrDefault(config, "max-limit", 1000);

        AppDefinitionLoadingCache.setTTL(argOrDefault(config, "app-def-cache-ttl", 1_000));

        QueryBatchLoader.setMongoClient(mclient);
        AggregationBatchLoader.setMongoClient(mclient);
        GraphQLDataFetcher.setMongoClient(mclient);
        AppDefinitionLoader.setup(db, collection, mclient);
        AppBuilder.setDefaultLimit(this.defaultLimit);
        AppBuilder.setMaxLimit(this.maxLimit);
        QueryMapping.setMaxLimit(this.maxLimit);
    }

    private static Parser GQL_PARSER = new Parser();

    @Override
    @SuppressWarnings("unchecked")
    public void handle(GraphQLRequest req, MongoResponse res) throws Exception {
        if (req.isOptions()) {
            handleOptions(req);
            return;
        }

        var graphQLApp = gqlApp(appURI(req.getExchange()));

        var dataLoaderRegistry = setDataloaderRegistry(graphQLApp.objectsMappings());

        if (req.getQuery() == null) {
            res.setInError(HttpStatus.SC_BAD_REQUEST, "query cannot be null");
            return;
        } else {
            try {
                // check query syntax
                var doc = GQL_PARSER.parseDocument(request.getQuery());

                // add metric label
                Metrics.attachMetricLabel(request, new MetricLabel("query", queryNames(doc)));
            } catch(InvalidSyntaxException ise) {
                response.setInError(HttpStatus.SC_BAD_REQUEST, "Syntax error in query", ise);
                return;
            }

        }

        var inputBuilder = ExecutionInput.newExecutionInput()
            .query(req.getQuery())
            .dataLoaderRegistry(dataLoaderRegistry);

<<<<<<< HEAD
        inputBuilder.operationName(request.getOperationName());

        if (request.hasVariables()) {
            inputBuilder.variables((new Gson()).fromJson(request.getVariables(), Map.class));
=======
        inputBuilder.operationName(req.getOperationName());
        if (req.hasVariables()) {
            inputBuilder.variables((new Gson()).fromJson(req.getVariables(), Map.class));
>>>>>>> 07e9d6fb
        }

        var dispatcherInstrumentationOptions = DataLoaderDispatcherInstrumentationOptions.newOptions();

        if (this.verbose) {
            dispatcherInstrumentationOptions = dispatcherInstrumentationOptions.includeStatistics(true);
        }

        var dispatcherInstrumentation = new DataLoaderDispatcherInstrumentation(dispatcherInstrumentationOptions);

        this.gql = GraphQL.newGraphQL(graphQLApp.getExecutableSchema()).instrumentation(dispatcherInstrumentation).build();

        try {
            var result = this.gql.execute(inputBuilder.build());

            if (this.verbose) {
                logDataLoadersStatistics(dataLoaderRegistry);
            }

            if (!result.getErrors().isEmpty()) {
                res.setInError(400, "Bad Request");
            }
            res.setContent(BsonUtils.toBsonDocument(result.toSpecification()));
        } catch(UnknownOperationException uoe) {
            res.setInError(404, uoe.getMessage(), uoe);
        } catch(Throwable t) {
            var gee = new GraphQLAppExecutionException("error executing query", t);
            res.setInError(500, gee.getMessage(), gee);
            throw gee;
        }
    }

    private void logDataLoadersStatistics(DataLoaderRegistry dataLoaderRegistry) {
        dataLoaderRegistry.getKeys().forEach(key -> LOGGER.debug(key.toUpperCase() + ": " + dataLoaderRegistry.getDataLoader(key).getStatistics()));
    }

    private DataLoaderRegistry setDataloaderRegistry(Map<String, TypeMapping> mappings) {
        var dataLoaderRegistry = new DataLoaderRegistry();

        mappings.forEach((type, typeMapping) -> {
            typeMapping.getFieldMappingMap().forEach((field, fieldMapping) -> {
                if (fieldMapping instanceof QueryMapping) {
                    DataLoader<BsonValue, BsonValue> dataLoader = ((QueryMapping) fieldMapping).getDataloader();
                    if (dataLoader != null) {
                        dataLoaderRegistry.register(type + "_" + field, dataLoader);
                    }
                }
                // register dataLoaders for Aggregation Mapping
                if (fieldMapping instanceof AggregationMapping) {
                    DataLoader<BsonValue, BsonValue> dataLoader = ((AggregationMapping) fieldMapping).getDataloader();
                    if (dataLoader != null) {
                        dataLoaderRegistry.register(type + "_" + field, dataLoader);
                    }
                }
            });
        });

        return dataLoaderRegistry;

    }

    @Override
    public Consumer<HttpServerExchange> requestInitializer() {
        return e -> {
            try {
                if (e.getRequestMethod().equalToString(ExchangeKeys.METHOD.POST.name()) || e.getRequestMethod().equalToString(ExchangeKeys.METHOD.OPTIONS.name())) {
                    var appURI = appURI(e);
                    gqlApp(appURI); // throws GraphQLAppDefNotFoundException when uri is not bound to an app definition
                    GraphQLRequest.init(e, appURI);
                } else {
                    throw new BadRequestException(HttpStatus.SC_METHOD_NOT_ALLOWED);
                }
            } catch (GraphQLAppDefNotFoundException nfe) {
                throw new BadRequestException(HttpStatus.SC_NOT_FOUND);
            } catch (GraphQLIllegalAppDefinitionException ie) {
                LOGGER.error(ie.getMessage());
                throw new BadRequestException(ie.getMessage(), HttpStatus.SC_BAD_REQUEST);
            } catch (IOException ioe) {
                throw new RuntimeException(ioe);
            }
        };
    }

    private String appURI(HttpServerExchange exchange) {
        var splitPath = exchange.getRequestPath().split("/");
        return String.join("/", Arrays.copyOfRange(splitPath, 2, splitPath.length));
    }

    private GraphQLApp gqlApp(String appURI) throws GraphQLAppDefNotFoundException, GraphQLIllegalAppDefinitionException {
        return AppDefinitionLoadingCache.getInstance().get(appURI);
    }

    @Override
    public Consumer<HttpServerExchange> responseInitializer() {
        return e -> MongoResponse.init(e);
    }

    @Override
    public Function<HttpServerExchange, GraphQLRequest> request() {
        return e -> GraphQLRequest.of(e);
    }

    @Override
    public Function<HttpServerExchange, MongoResponse> response() {
        return e -> MongoResponse.of(e);
    }

    /**
     * collect first level query fields are return a comma separated list of their nmaes
     * @param doc
     * @return
     */
    static String queryNames(Document doc) {
        // collect query root fields
        var rootFields = doc.getDefinitionsOfType(OperationDefinition.class).stream()
            .filter(d -> d.getOperation() == Operation.QUERY)
            .map(d -> d.getSelectionSet().getSelectionsOfType(Field.class)
            .stream()
                .filter(f -> f.getSelectionSet() != null)
                .collect(Collectors.toList())).findFirst().orElse(new ArrayList<>());

        // add metric label with queries names
        return rootFields.stream()
            .filter(f -> f.getName() != null)
            .map(f -> f.getName())
            .collect(Collectors.joining(","));
    }
}<|MERGE_RESOLUTION|>--- conflicted
+++ resolved
@@ -56,14 +56,10 @@
 import org.restheart.plugins.*;
 import org.restheart.utils.HttpStatus;
 import org.restheart.utils.BsonUtils;
-<<<<<<< HEAD
 import org.restheart.metrics.MetricLabel;
 import org.restheart.metrics.Metrics;
+import java.io.IOException;
 import java.util.ArrayList;
-=======
-
-import java.io.IOException;
->>>>>>> 07e9d6fb
 import java.util.Arrays;
 import java.util.Map;
 import java.util.function.Consumer;
@@ -139,12 +135,12 @@
         } else {
             try {
                 // check query syntax
-                var doc = GQL_PARSER.parseDocument(request.getQuery());
+                var doc = GQL_PARSER.parseDocument(req.getQuery());
 
                 // add metric label
-                Metrics.attachMetricLabel(request, new MetricLabel("query", queryNames(doc)));
+                Metrics.attachMetricLabel(req, new MetricLabel("query", queryNames(doc)));
             } catch(InvalidSyntaxException ise) {
-                response.setInError(HttpStatus.SC_BAD_REQUEST, "Syntax error in query", ise);
+                res.setInError(HttpStatus.SC_BAD_REQUEST, "Syntax error in query", ise);
                 return;
             }
 
@@ -154,16 +150,10 @@
             .query(req.getQuery())
             .dataLoaderRegistry(dataLoaderRegistry);
 
-<<<<<<< HEAD
-        inputBuilder.operationName(request.getOperationName());
-
-        if (request.hasVariables()) {
-            inputBuilder.variables((new Gson()).fromJson(request.getVariables(), Map.class));
-=======
         inputBuilder.operationName(req.getOperationName());
+
         if (req.hasVariables()) {
             inputBuilder.variables((new Gson()).fromJson(req.getVariables(), Map.class));
->>>>>>> 07e9d6fb
         }
 
         var dispatcherInstrumentationOptions = DataLoaderDispatcherInstrumentationOptions.newOptions();
