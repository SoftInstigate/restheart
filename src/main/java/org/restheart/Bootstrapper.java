/*
 * RESTHeart - the Web API for MongoDB
 * Copyright (C) SoftInstigate Srl
 * 
 * This program is free software: you can redistribute it and/or modify
 * it under the terms of the GNU Affero General Public License as
 * published by the Free Software Foundation, either version 3 of the
 * License, or (at your option) any later version.
 * 
 * This program is distributed in the hope that it will be useful,
 * but WITHOUT ANY WARRANTY; without even the implied warranty of
 * MERCHANTABILITY or FITNESS FOR A PARTICULAR PURPOSE.  See the
 * GNU Affero General Public License for more details.
 * 
 * You should have received a copy of the GNU Affero General Public License
 * along with this program.  If not, see <http://www.gnu.org/licenses/>.
 */
package org.restheart;

import org.restheart.utils.RHDaemon;
import com.mongodb.MongoClient;
import static com.sun.akuma.CLibrary.LIBC;
import static org.restheart.Configuration.RESTHEART_VERSION;
import org.restheart.db.MongoDBClientSingleton;
import org.restheart.handlers.ErrorHandler;
import org.restheart.handlers.GzipEncodingHandler;
import org.restheart.handlers.PipedHttpHandler;
import org.restheart.handlers.RequestDispacherHandler;
import org.restheart.handlers.injectors.RequestContextInjectorHandler;
import org.restheart.handlers.injectors.CollectionPropsInjectorHandler;
import org.restheart.handlers.injectors.DbPropsInjectorHandler;
import org.restheart.handlers.injectors.LocalCachesSingleton;
import org.restheart.security.AccessManager;
import org.restheart.utils.ResourcesExtractor;
import org.restheart.utils.LoggingInitializer;
import org.restheart.handlers.RequestContext;
import org.restheart.handlers.applicationlogic.ApplicationLogicHandler;
import org.restheart.handlers.OptionsHandler;
import org.restheart.handlers.PipedWrappingHandler;
import org.restheart.handlers.injectors.BodyInjectorHandler;
import org.restheart.security.handlers.SecurityHandlerDispacher;
import org.restheart.security.handlers.CORSHandler;
import org.restheart.utils.FileUtils;
import org.restheart.utils.OSChecker;
import io.undertow.Undertow;
import io.undertow.security.idm.IdentityManager;
import io.undertow.server.handlers.HttpContinueAcceptingHandler;
import io.undertow.server.handlers.resource.FileResourceManager;
import java.io.File;
import java.io.FileInputStream;
import java.io.FileNotFoundException;
import java.io.IOException;
import java.security.KeyManagementException;
import java.security.KeyStore;
import java.security.KeyStoreException;
import java.security.NoSuchAlgorithmException;
import java.security.UnrecoverableKeyException;
import java.security.cert.CertificateException;
import javax.net.ssl.KeyManagerFactory;
import javax.net.ssl.SSLContext;

import static io.undertow.Handlers.resource;
import io.undertow.Undertow.Builder;
import io.undertow.server.handlers.AllowedMethodsHandler;
import io.undertow.server.handlers.BlockingHandler;
import io.undertow.server.handlers.GracefulShutdownHandler;
import io.undertow.server.handlers.PathHandler;
import io.undertow.server.handlers.RequestLimit;
import io.undertow.server.handlers.RequestLimitingHandler;
import io.undertow.server.handlers.resource.ResourceHandler;
import io.undertow.util.HttpString;
import java.net.URISyntaxException;
import java.net.URL;
import java.nio.file.FileSystems;
import java.nio.file.Files;
import java.nio.file.Path;
import java.util.HashMap;
import java.util.Map;
import static org.fusesource.jansi.Ansi.Color.GREEN;
import static org.fusesource.jansi.Ansi.Color.RED;
import org.restheart.security.FullAccessManager;
import org.restheart.security.handlers.AuthTokenHandler;
import org.slf4j.Logger;
import org.slf4j.LoggerFactory;
import org.restheart.handlers.RequestLoggerHandler;
import static io.undertow.Handlers.path;
import java.nio.file.Paths;
import static org.fusesource.jansi.Ansi.ansi;

/**
 *
 * @author Andrea Di Cesare {@literal <andrea@softinstigate.com>}
 */
public final class Bootstrapper {

    private static final Logger LOGGER = LoggerFactory.getLogger(Bootstrapper.class);
    private static final Map<String, File> TMP_EXTRACTED_FILES = new HashMap<>();

    private static Path CONF_FILE_PATH;

    private static GracefulShutdownHandler shutdownHandler = null;
    private static Configuration configuration;

    private Bootstrapper() {
    }

    /**
     * main method
     *
     * @param args command line arguments
     */
    public static void main(final String[] args) {
        CONF_FILE_PATH = FileUtils.getConfigurationFilePath(args);

        try {
            // read configuration silently, to avoid logging before initializing the logger
            configuration = FileUtils.getConfiguration(args, true);
        } catch (ConfigurationException ex) {
            String instanceName = null;
            if(configuration != null) {
                instanceName = configuration.getInstanceName();
            }
            LOGGER.info("Starting "
<<<<<<< HEAD
                    + ansi().fg(RED).bold().a("RESTHeart").reset().toString());
=======
                    + ansi().fg(RED).bold().a("RESTHeart").reset().toString()
                    + " instance "
                    + ansi().fg(RED).bold().a(instanceName).reset().toString());
>>>>>>> 419fad71

            if (RESTHEART_VERSION != null) {
                LOGGER.info("version {}", RESTHEART_VERSION);
            }

            logErrorAndExit(ex.getMessage() + ", exiting...", ex, false, -1);
        }

        if (!hasForkOption(args)) {
            initLogging(args, null);
            startServer(false);
        } else {
            if (OSChecker.isWindows()) {
                LOGGER.info("Starting "
                        + ansi().fg(RED).bold().a("RESTHeart").reset().toString()
                        + " instance "
                        + ansi().fg(RED).bold().a(configuration.getInstanceName()).reset().toString());

                if (RESTHEART_VERSION != null) {
                    LOGGER.info("version {}", RESTHEART_VERSION);
                }

                LOGGER.error("Fork is not supported on Windows");

                LOGGER.info(ansi().fg(GREEN).bold().a("RESTHeart stopped").reset().toString());

                System.exit(-1);
            }

            // RHDaemon only works on POSIX OSes
            final boolean isPosix = FileSystems.getDefault()
                    .supportedFileAttributeViews().contains("posix");

            if (!isPosix) {
                logErrorAndExit("Unable to fork process, this is only supported on POSIX compliant OSes", null, false, -1);
            }

            RHDaemon d = new RHDaemon();

            if (d.isDaemonized()) {
                try {
                    d.init();
                    LOGGER.info("Forked process: {}", LIBC.getpid());
                    initLogging(args, d);
                } catch (Throwable t) {
                    logErrorAndExit("Error staring forked process", t, false, false, -1);
                }

                startServer(true);
            } else {
                initLogging(args, d);

                try {
                    LOGGER.info("Starting "
                            + ansi().fg(RED).bold().a("RESTHeart").reset().toString()
                            + " instance "
                            + ansi().fg(RED).bold().a(configuration.getInstanceName()).reset().toString());

                    if (RESTHEART_VERSION != null) {
                        LOGGER.info("version {}", RESTHEART_VERSION);
                    }

                    logLoggingConfiguration(true);

                    d.daemonize();
                } catch (Throwable t) {
                    logErrorAndExit("Error forking", t, false, false, -1);
                }
            }
        }
    }

    /**
     * logs warning message if pid file exists
     *
     * @param confFilePath
     * @return true if pid file exists
     */
    private static boolean checkPidFile(Path confFilePath) {
        if (OSChecker.isWindows()) {
            return false;
        }

        // pid file name include the hash of the configuration file so that
        // for each configuration we can have just one instance running
        Path pidFilePath = FileUtils.getPidFilePath(
                FileUtils.getFileAbsoultePathHash(confFilePath));

        if (Files.exists(pidFilePath)) {
            LOGGER.warn("Found pid file! If this instance is already "
                    + "running, startup will fail with a BindException");

            return true;
        }

        return false;
    }

    /**
     * Startup the RESTHeart server
     *
     * @param confFilePath the path of the configuration file
     */
    public static void startup(final String confFilePath) {
        startup(FileUtils.getFileAbsoultePath(confFilePath));
    }

    /**
     * Startup the RESTHeart server
     *
     * @param confFilePath the path of the configuration file
     */
    public static void startup(final Path confFilePath) {
        try {
            configuration = FileUtils.getConfiguration(confFilePath, false);
        } catch (ConfigurationException ex) {
            if (RESTHEART_VERSION != null) {
                LOGGER.info(ansi().fg(RED).bold().a("RESTHeart").reset().toString() + " version {}", RESTHEART_VERSION);
            }

            logErrorAndExit(ex.getMessage() + ", exiting...", ex, false, -1);
        }

        startServer(false);
    }

    /**
     * Shutdown the RESTHeart server
     */
    public static void shutdown() {
        stopServer(false);
    }

    /**
     * initLogging
     *
     * @param args
     * @param d
     */
    private static void initLogging(final String[] args, final RHDaemon d) {
        LoggingInitializer.setLogLevel(configuration.getLogLevel());

        if (d != null && d.isDaemonized()) {
            LoggingInitializer.stopConsoleLogging();
            LoggingInitializer.startFileLogging(configuration.getLogFilePath());
        } else if (!hasForkOption(args)) {
            if (!configuration.isLogToConsole()) {
                LoggingInitializer.stopConsoleLogging();
            }
            if (configuration.isLogToFile()) {
                LoggingInitializer.startFileLogging(configuration.getLogFilePath());
            }
        }
    }

    /**
     * logLoggingConfiguration
     *
     * @param fork
     */
    private static void logLoggingConfiguration(boolean fork) {
        if (configuration.isLogToFile()) {
            LOGGER.info("Logging to file {} with level {}", configuration.getLogFilePath(), configuration.getLogLevel());
        }

        if (!fork) {
            if (!configuration.isLogToConsole()) {
                LOGGER.info("Stop logging to console ");
            } else {
                LOGGER.info("Logging to console with level {}", configuration.getLogLevel());
            }
        }
    }

    /**
     * hasForkOption
     *
     * @param args
     * @return true if has fork option
     */
    private static boolean hasForkOption(final String[] args) {
        if (args == null || args.length < 1) {
            return false;
        }

        for (String arg : args) {
            if (arg.equals("--fork")) {
                return true;
            }
        }

        return false;
    }

    /**
     * startServer
     *
     * @param fork
     */
    private static void startServer(boolean fork) {
        LOGGER.info("Starting "
                + ansi().fg(RED).bold().a("RESTHeart").reset().toString()
                + " instance "
                + ansi().fg(RED).bold().a(configuration.getInstanceName()).reset().toString());

        if (RESTHEART_VERSION != null) {
            LOGGER.info("version {}", RESTHEART_VERSION);
        }

        Path pidFilePath = FileUtils.getPidFilePath(
                FileUtils.getFileAbsoultePathHash(CONF_FILE_PATH));

        boolean pidFileAlreadyExists = false;

        if (!OSChecker.isWindows() && pidFilePath != null) {
            pidFileAlreadyExists = checkPidFile(CONF_FILE_PATH);
        }

        logLoggingConfiguration(fork);

        LOGGER.debug("Initializing MongoDB connection pool to {} with options {}", configuration.getMongoUri().getHosts(), configuration.getMongoUri().getOptions());

        try {
            MongoDBClientSingleton.init(configuration);
            //force setup
            MongoDBClientSingleton.getInstance();
            LOGGER.info("MongoDB connection pool initialized");
            LOGGER.info("MongoDB version {}", MongoDBClientSingleton.getServerVersion());
        } catch (Throwable t) {
            logErrorAndExit("Error connecting to MongoDB. exiting..", t, false, !pidFileAlreadyExists, -1);
        }

        try {
            startCoreSystem();
        } catch (Throwable t) {
            logErrorAndExit("Error starting RESTHeart. Exiting...", t, false, !pidFileAlreadyExists, -2);
        }

        Runtime.getRuntime().addShutdownHook(new Thread() {
            @Override
            public void run() {
                stopServer(false);
            }
        });

        // create pid file on supported OSes
        if (!OSChecker.isWindows() && pidFilePath != null) {
            FileUtils.createPidFile(pidFilePath);
        }

        // log pid file path on supported OSes
        if (!OSChecker.isWindows() && pidFilePath != null) {
            LOGGER.info("Pid file {}", pidFilePath);
        }

        LOGGER.info(ansi().fg(GREEN).bold().a("RESTHeart started").reset().toString());
    }

    /**
     * stopServer
     *
     * @param silent
     */
    private static void stopServer(boolean silent) {
        stopServer(silent, true);
    }

    /**
     * stopServer
     *
     * @param silent
     * @param removePid
     */
    private static void stopServer(boolean silent, boolean removePid) {
        if (!silent) {
            LOGGER.info("Stopping RESTHeart...");
        }

        if (shutdownHandler != null) {
            if (!silent) {
                LOGGER.info("Waiting for pending request to complete (up to 1 minute)...");
            }
            try {
                shutdownHandler.shutdown();
                shutdownHandler.awaitShutdown(60 * 1000); // up to 1 minute
            } catch (InterruptedException ie) {
                LOGGER.error("Error while waiting for pending request to complete", ie);
            }
        }

        if (MongoDBClientSingleton.isInitialized()) {
            MongoClient client = MongoDBClientSingleton.getInstance().getClient();

            if (!silent) {
                LOGGER.info("Closing MongoDB client connections...");
            }

            try {
                client.close();
            } catch (Throwable t) {
                LOGGER.warn("Error closing the MongoDB client connection", t);
            }
        }

        Path pidFilePath = FileUtils.getPidFilePath(
                FileUtils.getFileAbsoultePathHash(CONF_FILE_PATH));

        if (removePid && pidFilePath != null) {
            if (!silent) {
                LOGGER.info("Removing the pid file {}", pidFilePath.toString());
            }
            try {
                Files.deleteIfExists(pidFilePath);
            } catch (IOException ex) {
                LOGGER.error("Can't delete pid file {}", pidFilePath.toString(), ex);
            }
        }

        if (!silent) {
            LOGGER.info("Cleaning up temporary directories...");
        }
        TMP_EXTRACTED_FILES.keySet().forEach(k -> {
            try {
                ResourcesExtractor.deleteTempDir(k, TMP_EXTRACTED_FILES.get(k));
            } catch (URISyntaxException | IOException ex) {
                LOGGER.error("Error cleaning up temporary directory {}", TMP_EXTRACTED_FILES.get(k).toString(), ex);
            }
        });

        if (!silent) {
            LOGGER.info(ansi().fg(GREEN).bold().a("RESTHeart stopped").reset().toString());
        }

        LoggingInitializer.stopLogging();
    }

    /**
     * startCoreSystem
     */
    private static void startCoreSystem() {
        if (configuration == null) {
            logErrorAndExit("No configuration found. exiting..", null, false, -1);
        }

        if (!configuration.isHttpsListener() && !configuration.isHttpListener() && !configuration.isAjpListener()) {
            logErrorAndExit("No listener specified. exiting..", null, false, -1);
        }

        final IdentityManager identityManager = loadIdentityManager();

        final AccessManager accessManager = loadAccessManager();

        if (configuration.isAuthTokenEnabled()) {
            LOGGER.info("Token based authentication enabled with token TTL {} minutes", configuration.getAuthTokenTtl());
        }

        SSLContext sslContext = null;

        try {
            KeyManagerFactory kmf;
            KeyStore ks;

            if (getConfiguration().isUseEmbeddedKeystore()) {
                char[] storepass = "restheart".toCharArray();
                char[] keypass = "restheart".toCharArray();

                String storename = "rakeystore.jks";

                sslContext = SSLContext.getInstance("TLS");
                kmf = KeyManagerFactory.getInstance(KeyManagerFactory.getDefaultAlgorithm());
                ks = KeyStore.getInstance("JKS");
                ks.load(Bootstrapper.class.getClassLoader().getResourceAsStream(storename), storepass);

                kmf.init(ks, keypass);

                sslContext.init(kmf.getKeyManagers(), null, null);
            } else {
                sslContext = SSLContext.getInstance("TLS");
                kmf = KeyManagerFactory.getInstance(KeyManagerFactory.getDefaultAlgorithm());
                ks = KeyStore.getInstance("JKS");

                try (FileInputStream fis = new FileInputStream(new File(configuration.getKeystoreFile()))) {
                    ks.load(fis, configuration.getKeystorePassword().toCharArray());

                    kmf.init(ks, configuration.getCertPassword().toCharArray());
                    sslContext.init(kmf.getKeyManagers(), null, null);
                }
            }
        } catch (KeyManagementException | NoSuchAlgorithmException | KeyStoreException | CertificateException | UnrecoverableKeyException ex) {
            logErrorAndExit("Couldn't start RESTHeart, error with specified keystore. exiting..", ex, false, -1);
        } catch (FileNotFoundException ex) {
            logErrorAndExit("Couldn't start RESTHeart, keystore file not found. exiting..", ex, false, -1);
        } catch (IOException ex) {
            logErrorAndExit("Couldn't start RESTHeart, error reading the keystore file. exiting..", ex, false, -1);
        }

        Builder builder = Undertow.builder();

        if (configuration.isHttpsListener()) {
            builder.addHttpsListener(configuration.getHttpsPort(), configuration.getHttpHost(), sslContext);
            LOGGER.info("HTTPS listener bound at {}:{}", configuration.getHttpsHost(), configuration.getHttpsPort());
        }

        if (configuration.isHttpListener()) {
            builder.addHttpListener(configuration.getHttpPort(), configuration.getHttpsHost());
            LOGGER.info("HTTP listener bound at {}:{}", configuration.getHttpHost(), configuration.getHttpPort());
        }

        if (configuration.isAjpListener()) {
            builder.addAjpListener(configuration.getAjpPort(), configuration.getAjpHost());
            LOGGER.info("Ajp listener bound at {}:{}", configuration.getAjpHost(), configuration.getAjpPort());
        }

        LocalCachesSingleton.init(configuration);

        if (configuration.isLocalCacheEnabled()) {
            LOGGER.info("Local cache for db and collection properties enabled with TTL {} msecs",
                    configuration.getLocalCacheTtl() < 0 ? "∞"
                            : configuration.getLocalCacheTtl());
        } else {
            LOGGER.info("Local cache for db and collection properties not enabled");
        }

        if (configuration.isSchemaCacheEnabled()) {
            LOGGER.info("Local cache for schema stores enabled  with TTL {} msecs",
                    configuration.getSchemaCacheTtl() < 0 ? "∞"
                            : configuration.getSchemaCacheTtl());
        } else {
            LOGGER.info("Local cache for schema stores not enabled");
        }

        shutdownHandler = getHandlersPipe(identityManager, accessManager);

        builder = builder
                .setIoThreads(configuration.getIoThreads())
                .setWorkerThreads(configuration.getWorkerThreads())
                .setDirectBuffers(configuration.isDirectBuffers())
                .setBufferSize(configuration.getBufferSize())
                .setBuffersPerRegion(configuration.getBuffersPerRegion())
                .setHandler(shutdownHandler);

        ConfigurationHelper.setConnectionOptions(builder, configuration);

        builder.build().start();
    }

    /**
     * loadIdentityManager
     *
     * @return the IdentityManager
     */
    private static IdentityManager loadIdentityManager() {
        IdentityManager identityManager = null;
        if (configuration.getIdmImpl() == null) {
            LOGGER.warn("***** No Identity Manager specified. Authentication disabled.");
        } else {
            try {
                Object idm = Class.forName(configuration.getIdmImpl())
                        .getConstructor(Map.class)
                        .newInstance(configuration.getIdmArgs());
                identityManager = (IdentityManager) idm;
            } catch (Exception ex) {
                logErrorAndExit("Error configuring Identity Manager implementation " + configuration.getIdmImpl(), ex, false, -3);
            }
        }
        return identityManager;
    }

    /**
     * loadAccessManager
     *
     * @return the AccessManager
     */
    private static AccessManager loadAccessManager() {
        AccessManager accessManager = new FullAccessManager();
        if (configuration.getAmImpl() == null && configuration.getIdmImpl() != null) {
            LOGGER.warn("***** no access manager specified. authenticated users can do anything.");
        } else if (configuration.getAmImpl() == null && configuration.getIdmImpl() == null) {
            LOGGER.warn("***** No access manager specified. users can do anything.");
        } else {
            try {
                Object am = Class.forName(configuration.getAmImpl())
                        .getConstructor(Map.class)
                        .newInstance(configuration.getAmArgs());
                accessManager = (AccessManager) am;
            } catch (Exception ex) {
                logErrorAndExit("Error configuring acess manager implementation " + configuration.getAmImpl(), ex, false, -3);
            }
        }
        return accessManager;
    }

    /**
     * logErrorAndExit
     *
     * @param message
     * @param t
     * @param silent
     * @param status
     */
    private static void logErrorAndExit(String message, Throwable t, boolean silent, int status) {
        logErrorAndExit(message, t, silent, true, status);
    }

    /**
     * logErrorAndExit
     *
     * @param message
     * @param t
     * @param silent
     * @param removePid
     * @param status
     */
    private static void logErrorAndExit(String message, Throwable t, boolean silent, boolean removePid, int status) {
        if (t == null) {
            LOGGER.error(message);
        } else {
            LOGGER.error(message, t);
        }
        stopServer(silent, removePid);
        System.exit(status);
    }

    /**
     * getHandlersPipe
     *
     * @param identityManager
     * @param accessManager
     * @return a GracefulShutdownHandler
     */
    private static GracefulShutdownHandler getHandlersPipe(final IdentityManager identityManager, final AccessManager accessManager) {
        PipedHttpHandler coreHandlerChain
                = new DbPropsInjectorHandler(
                        new CollectionPropsInjectorHandler(
                                new RequestDispacherHandler()
                        ));

        PathHandler paths = path();

        configuration.getMongoMounts().stream().forEach(m -> {
            String url = (String) m.get(Configuration.MONGO_MOUNT_WHERE_KEY);
            String db = (String) m.get(Configuration.MONGO_MOUNT_WHAT_KEY);

            paths.addPrefixPath(url,
                    new RequestLoggerHandler(
                            new CORSHandler(
                                    new RequestContextInjectorHandler(url, db,
                                            new OptionsHandler(
                                                    new BodyInjectorHandler(
                                                            new SecurityHandlerDispacher(
                                                                    coreHandlerChain,
                                                                    identityManager,
                                                                    accessManager))))
                            )));

            LOGGER.info("URL {} bound to MongoDB resource {}", url, db);
        });

        pipeStaticResourcesHandlers(configuration, paths, identityManager, accessManager);

        pipeApplicationLogicHandlers(configuration, paths, identityManager, accessManager);

        // pipe the auth tokens invalidation handler
        paths.addPrefixPath("/_authtokens",
                new RequestLoggerHandler(
                        new CORSHandler(
                                new SecurityHandlerDispacher(
                                        new AuthTokenHandler(),
                                        identityManager,
                                        new FullAccessManager()))));

        return buildGracefulShutdownHandler(paths);
    }

    /**
     * buildGracefulShutdownHandler
     *
     * @param paths
     * @return
     */
    private static GracefulShutdownHandler buildGracefulShutdownHandler(PathHandler paths) {
        return new GracefulShutdownHandler(
                new RequestLimitingHandler(new RequestLimit(configuration.getRequestLimit()),
                        new AllowedMethodsHandler(
                                new BlockingHandler(
                                        new GzipEncodingHandler(
                                                new ErrorHandler(
                                                        new HttpContinueAcceptingHandler(paths)
                                                ), configuration.isForceGzipEncoding()
                                        )
                                ), // allowed methods
                                HttpString.tryFromString(RequestContext.METHOD.GET.name()),
                                HttpString.tryFromString(RequestContext.METHOD.POST.name()),
                                HttpString.tryFromString(RequestContext.METHOD.PUT.name()),
                                HttpString.tryFromString(RequestContext.METHOD.DELETE.name()),
                                HttpString.tryFromString(RequestContext.METHOD.PATCH.name()),
                                HttpString.tryFromString(RequestContext.METHOD.OPTIONS.name())
                        )
                )
        );
    }

    /**
     * pipeStaticResourcesHandlers
     *
     * pipe the static resources specified in the configuration file
     *
     * @param conf
     * @param paths
     * @param identityManager
     * @param accessManager
     */
    private static void pipeStaticResourcesHandlers(
            final Configuration conf,
            final PathHandler paths,
            final IdentityManager identityManager,
            final AccessManager accessManager) {
        if (conf.getStaticResourcesMounts() != null) {
            conf.getStaticResourcesMounts().stream().forEach(sr -> {
                try {
                    String path = (String) sr.get(Configuration.STATIC_RESOURCES_MOUNT_WHAT_KEY);
                    String where = (String) sr.get(Configuration.STATIC_RESOURCES_MOUNT_WHERE_KEY);
                    String welcomeFile = (String) sr.get(Configuration.STATIC_RESOURCES_MOUNT_WELCOME_FILE_KEY);

                    Boolean embedded = (Boolean) sr.get(Configuration.STATIC_RESOURCES_MOUNT_EMBEDDED_KEY);
                    embedded = embedded == null ? false : embedded; // makes embedded optional with default to false

                    Boolean secured = (Boolean) sr.get(Configuration.STATIC_RESOURCES_MOUNT_SECURED_KEY);
                    secured = secured == null ? false : secured; // makes secured optional with default to false

                    if (where == null || !where.startsWith("/")) {
                        LOGGER.error("Cannot bind static resources to {}. parameter 'where' must start with /", where);
                        return;
                    }

                    if (welcomeFile == null) {
                        welcomeFile = "index.html";
                    }

                    File file;

                    if (embedded) {
                        if (path.startsWith("/")) {
                            LOGGER.error("Cannot bind embedded static resources to {}. parameter 'where'"
                                    + "cannot start with /. the path is relative to the jar root dir or classpath directory", where);
                            return;
                        }

                        try {
                            file = ResourcesExtractor.extract(path);

                            if (ResourcesExtractor.isResourceInJar(path)) {
                                TMP_EXTRACTED_FILES.put(path, file);
                                LOGGER.info("Embedded static resources {} extracted in {}", path, file.toString());
                            }
                        } catch (URISyntaxException | IOException ex) {
                            LOGGER.error("Error extracting embedded static resource {}", path, ex);
                            return;
                        } catch (IllegalStateException ex) {
                            LOGGER.error("Error extracting embedded static resource {}", path, ex);

                            if ("browser".equals(path)) {
                                LOGGER.error("**** Have you downloaded the HAL Browser submodule before building?");
                                LOGGER.error("**** To fix this, run: $ git submodule update --init --recursive");
                            }
                            return;

                        }
                    } else if (!path.startsWith("/")) {
                        // this is to allow specifying the configuration file path relative
                        // to the jar (also working when running from classes)
                        URL location = Bootstrapper.class
                                .getProtectionDomain()
                                .getCodeSource()
                                .getLocation();

                        File locationFile = new File(location.getPath());

                        Path _path = Paths.get(
                                locationFile.getParent()
                                .concat(File.separator)
                                .concat(path));

                        // normalize addresses https://issues.jboss.org/browse/UNDERTOW-742
                        file = _path.normalize().toFile();
                    } else {
                        file = new File(path);
                    }

                    if (file.exists()) {
                        ResourceHandler handler = resource(new FileResourceManager(file, 3))
                                .addWelcomeFiles(welcomeFile)
                                .setDirectoryListingEnabled(false);

                        PipedHttpHandler ph;

                        if (secured) {
                            ph = new RequestLoggerHandler(
                                    new SecurityHandlerDispacher(
                                            new PipedWrappingHandler(null, handler),
                                            identityManager,
                                            accessManager));
                        } else {
                            ph = new RequestLoggerHandler(handler);
                        }

                        paths.addPrefixPath(where, ph);

                        LOGGER.info("URL {} bound to static resources {}. Access Manager: {}", where, file.getAbsolutePath(), secured);
                    } else {
                        LOGGER.error("Failed to bind URL {} to static resources {}. Directory does not exist.", where, path);
                    }

                } catch (Throwable t) {
                    LOGGER.error("Cannot bind static resources to {}", sr.get(Configuration.STATIC_RESOURCES_MOUNT_WHERE_KEY), t);
                }
            });
        }
    }

    /**
     * pipeApplicationLogicHandlers
     *
     * @param conf
     * @param paths
     * @param identityManager
     * @param accessManager
     */
    private static void pipeApplicationLogicHandlers(
            final Configuration conf,
            final PathHandler paths,
            final IdentityManager identityManager,
            final AccessManager accessManager) {
        if (conf.getApplicationLogicMounts() != null) {
            conf.getApplicationLogicMounts().stream().forEach(al -> {
                try {
                    String alClazz = (String) al.get(Configuration.APPLICATION_LOGIC_MOUNT_WHAT_KEY);
                    String alWhere = (String) al.get(Configuration.APPLICATION_LOGIC_MOUNT_WHERE_KEY);
                    boolean alSecured = (Boolean) al.get(Configuration.APPLICATION_LOGIC_MOUNT_SECURED_KEY);
                    Object alArgs = al.get(Configuration.APPLICATION_LOGIC_MOUNT_ARGS_KEY);

                    if (alWhere == null || !alWhere.startsWith("/")) {
                        LOGGER.error("Cannot pipe application logic handler {}. Parameter 'where' must start with /", alWhere);
                        return;
                    }

                    if (alArgs != null && !(alArgs instanceof Map)) {
                        LOGGER.error("Cannot pipe application logic handler {}."
                                + "Args are not defined as a map. It is a ", alWhere, alWhere.getClass());
                        return;

                    }

                    Object o = Class.forName(alClazz)
                            .getConstructor(PipedHttpHandler.class, Map.class)
                            .newInstance(null, (Map) alArgs);

                    if (o instanceof ApplicationLogicHandler) {
                        ApplicationLogicHandler alHandler = (ApplicationLogicHandler) o;

                        PipedHttpHandler handler = new RequestContextInjectorHandler("/_logic", "*", alHandler);

                        if (alSecured) {
                            paths.addPrefixPath("/_logic" + alWhere, new RequestLoggerHandler(
                                    new CORSHandler(
                                            new SecurityHandlerDispacher(
                                                    handler,
                                                    identityManager,
                                                    accessManager))));
                        } else {
                            paths.addPrefixPath("/_logic" + alWhere,
                                    new RequestLoggerHandler(
                                            new CORSHandler(
                                                    new SecurityHandlerDispacher(
                                                            handler,
                                                            identityManager,
                                                            new FullAccessManager()))));
                        }

                        LOGGER.info("URL {} bound to application logic handler {}."
                                + " Access manager: {}", "/_logic" + alWhere, alClazz, alSecured);
                    } else {
                        LOGGER.error("Cannot pipe application logic handler {}."
                                + " Class {} does not extend ApplicationLogicHandler", alWhere, alClazz);
                    }

                } catch (Throwable t) {
                    LOGGER.error("Cannot pipe application logic handler {}",
                            al.get(Configuration.APPLICATION_LOGIC_MOUNT_WHERE_KEY), t);
                }
            }
            );
        }
    }

    /**
     * getConfiguration
     *
     * @return the global configuration
     */
    public static Configuration getConfiguration() {
        return configuration;
    }
}<|MERGE_RESOLUTION|>--- conflicted
+++ resolved
@@ -1,17 +1,17 @@
 /*
  * RESTHeart - the Web API for MongoDB
  * Copyright (C) SoftInstigate Srl
- * 
+ *
  * This program is free software: you can redistribute it and/or modify
  * it under the terms of the GNU Affero General Public License as
  * published by the Free Software Foundation, either version 3 of the
  * License, or (at your option) any later version.
- * 
+ *
  * This program is distributed in the hope that it will be useful,
  * but WITHOUT ANY WARRANTY; without even the implied warranty of
  * MERCHANTABILITY or FITNESS FOR A PARTICULAR PURPOSE.  See the
  * GNU Affero General Public License for more details.
- * 
+ *
  * You should have received a copy of the GNU Affero General Public License
  * along with this program.  If not, see <http://www.gnu.org/licenses/>.
  */
@@ -121,13 +121,9 @@
                 instanceName = configuration.getInstanceName();
             }
             LOGGER.info("Starting "
-<<<<<<< HEAD
-                    + ansi().fg(RED).bold().a("RESTHeart").reset().toString());
-=======
                     + ansi().fg(RED).bold().a("RESTHeart").reset().toString()
                     + " instance "
                     + ansi().fg(RED).bold().a(instanceName).reset().toString());
->>>>>>> 419fad71
 
             if (RESTHEART_VERSION != null) {
                 LOGGER.info("version {}", RESTHEART_VERSION);
