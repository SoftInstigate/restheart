--- conflicted
+++ resolved
@@ -57,14 +57,8 @@
      * @return the HttpStatus code
      */
     @Override
-<<<<<<< HEAD
-    public int upsertDocument(String dbName, String collName, Object documentId, DBObject content, ObjectId requestEtag, boolean patching) {
-        final DbsDAO dbsDAO = new DbsDAO();
-        DB db = dbsDAO.getDB(dbName);
-=======
     public int upsertDocument(String dbName, String collName, String documentId, DBObject content, ObjectId requestEtag, boolean patching) {
         DB db = client.getDB(dbName);
->>>>>>> 01d403a5
 
         DBCollection coll = db.getCollection(collName);
 
@@ -131,14 +125,8 @@
      * @return
      */
     @Override
-<<<<<<< HEAD
-    public int upsertDocumentPost(HttpServerExchange exchange, String dbName, String collName, Object docId, DBObject content, ObjectId requestEtag) {
-        final DbsDAO dbsDAO = new DbsDAO();
-        DB db = dbsDAO.getDB(dbName);
-=======
     public int upsertDocumentPost(HttpServerExchange exchange, String dbName, String collName, DBObject content, ObjectId requestEtag) {
         DB db = client.getDB(dbName);
->>>>>>> 01d403a5
 
         DBCollection coll = db.getCollection(collName);
 
@@ -211,14 +199,8 @@
      * @return
      */
     @Override
-<<<<<<< HEAD
-    public int deleteDocument(String dbName, String collName, Object documentId, ObjectId requestEtag) {
-        final DbsDAO dbsDAO = new DbsDAO();
-        DB db = dbsDAO.getDB(dbName);
-=======
     public int deleteDocument(String dbName, String collName, String documentId, ObjectId requestEtag) {
         DB db = client.getDB(dbName);
->>>>>>> 01d403a5
 
         DBCollection coll = db.getCollection(collName);
 
