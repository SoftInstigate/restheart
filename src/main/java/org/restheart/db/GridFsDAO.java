package org.restheart.db;

/*
 * RESTHeart - the Web API for MongoDB
 * Copyright (C) SoftInstigate Srl
 *
 * This program is free software: you can redistribute it and/or modify
 * it under the terms of the GNU Affero General Public License as
 * published by the Free Software Foundation, either version 3 of the
 * License, or (at your option) any later version.
 *
 * This program is distributed in the hope that it will be useful,
 * but WITHOUT ANY WARRANTY; without even the implied warranty of
 * MERCHANTABILITY or FITNESS FOR A PARTICULAR PURPOSE.  See the
 * GNU Affero General Public License for more details.
 *
 * You should have received a copy of the GNU Affero General Public License
 * along with this program.  If not, see <http://www.gnu.org/licenses/>.
 */
import com.mongodb.DuplicateKeyException;
import com.mongodb.MongoClient;
import com.mongodb.MongoGridFSException;
import com.mongodb.client.gridfs.GridFSBucket;
import com.mongodb.client.gridfs.GridFSBuckets;
import com.mongodb.client.gridfs.model.GridFSFile;
import com.mongodb.client.gridfs.model.GridFSUploadOptions;
import static com.mongodb.client.model.Filters.eq;
import static org.restheart.utils.HttpStatus.*;

import java.io.FileInputStream;
import java.io.IOException;
import java.io.InputStream;
import java.nio.file.Path;
import java.util.Objects;
import java.util.concurrent.locks.Lock;
import java.util.concurrent.locks.ReentrantLock;
import org.bson.BsonDocument;
import org.bson.BsonObjectId;
import org.bson.BsonValue;
import org.bson.Document;
import org.bson.types.ObjectId;
import org.restheart.utils.HttpStatus;
import org.slf4j.LoggerFactory;

/**
 *
 * @author Andrea Di Cesare {@literal <andrea@softinstigate.com>}
 */
public class GridFsDAO implements GridFsRepository {

    private static final org.slf4j.Logger LOGGER = LoggerFactory.getLogger(GridFsDAO.class);

    private static final String FILENAME = "filename";

    private static String extractBucketName(final String collectionName) {
        return collectionName.split("\\.")[0];
    }

    private final MongoClient client;

    private final Lock deleteLock = new ReentrantLock();

    public GridFsDAO() {
        client = MongoDBClientSingleton.getInstance().getClient();
    }

    /**
     *
     * @param db
     * @param dbName
     * @param bucketName
     * @param metadata
     * @param filePath
     * @return the OperationResult
     * @throws IOException
     * @throws DuplicateKeyException
     */
    @Override
    public OperationResult createFile(
            final Database db,
            final String dbName,
            final String bucketName,
            final BsonDocument metadata,
            final Path filePath)
            throws IOException, DuplicateKeyException {

        final String bucket = extractBucketName(bucketName);

        GridFSBucket gridFSBucket = GridFSBuckets.create(
                db.getDatabase(dbName),
                bucket);

        String filename = extractFilenameFromProperties(metadata);

        //add etag to metadata
        ObjectId etag = new ObjectId();
        metadata.put("_etag", new BsonObjectId(etag));

        try (InputStream sourceStream = new FileInputStream(filePath.toFile())) {

            if (metadata.get("_id") == null) {
                GridFSUploadOptions options = new GridFSUploadOptions()
                        .metadata(Document.parse(metadata.toJson()));

                ObjectId _id = gridFSBucket.uploadFromStream(
                        filename,
                        sourceStream,
                        options);

                return new OperationResult(SC_CREATED,
                        new BsonObjectId(etag),
                        new BsonObjectId(_id));
            } else {
                BsonValue _id = metadata.remove("_id");

                GridFSUploadOptions options = new GridFSUploadOptions()
                        .metadata(Document.parse(metadata.toJson()));

                gridFSBucket.uploadFromStream(
                        _id,
                        filename,
                        sourceStream,
                        options);

                return new OperationResult(SC_CREATED,
                        new BsonObjectId(etag),
                        _id);
            }
        }
    }

    @Override
    public OperationResult upsertFile(final Database db,
                                      final String dbName,
                                      final String bucketName,
                                      final BsonDocument metadata,
                                      final Path filePath,
                                      final BsonValue fileId,
                                      final String requestEtag,
                                      final boolean checkEtag) throws IOException {

        OperationResult deletionResult = deleteFile(db, dbName, bucketName, fileId, requestEtag, checkEtag);

        //https://www.w3.org/Protocols/rfc2616/rfc2616-sec9.html#sec9.7
        boolean deleteOperationWasSuccessful = deletionResult.getHttpCode() == SC_NO_CONTENT || deletionResult.getHttpCode() == SC_OK;
        boolean fileDidntExist = deletionResult.getHttpCode() == SC_NOT_FOUND;
        boolean fileExisted = !fileDidntExist;

        if(deleteOperationWasSuccessful || fileDidntExist) {
            OperationResult creationResult = createFile(db, dbName, bucketName, metadata, filePath);

            //https://www.w3.org/Protocols/rfc2616/rfc2616-sec9.html#sec9.5
            boolean creationOperationWasSuccessful = SC_CREATED == creationResult.getHttpCode() || SC_OK == creationResult.getHttpCode();
            if(creationOperationWasSuccessful) {


                //https://www.w3.org/Protocols/rfc2616/rfc2616-sec9.html#sec9.6
                if(fileExisted) {
                    return new OperationResult(SC_CREATED, creationResult.getEtag(), creationResult.getNewId());
                } else {
                    return new OperationResult(SC_OK, creationResult.getEtag(), creationResult.getOldData(), creationResult.getNewData());
                }
            } else {
                return creationResult;
            }
        } else {
            return deletionResult;
        }
    }

    private String extractFilenameFromProperties(
            final BsonDocument properties) {
        String filename = null;

        if (properties != null && properties.containsKey(FILENAME)) {
            BsonValue _filename = properties.get(FILENAME);

            if (_filename != null && _filename.isString()) {
                filename = _filename.asString().getValue();
            }
        }

        if (filename == null) {
            return "file";
        } else {
            return filename;
        }
    }

    /**
     *
     * @param db
     * @param dbName
     * @param bucketName
     * @param fileId
     * @param requestEtag
     * @param checkEtag
     * @return the OperationResult
     */
    @Override
    public OperationResult deleteFile(
            final Database db,
            final String dbName,
            final String bucketName,
            final BsonValue fileId,
            final String requestEtag,
            final boolean checkEtag) {

        final String bucket = extractBucketName(bucketName);

        GridFSBucket gridFSBucket = GridFSBuckets.create(
                db.getDatabase(dbName),
                bucket);

<<<<<<< HEAD
        GridFSFile file = getFileForId(gridFSBucket, fileId);

        if (file == null) {
            return new OperationResult(SC_NOT_FOUND);
        } else if (checkEtag) {
            Object oldEtag = file.getMetadata().get("_etag");

            if (oldEtag != null) {
                if (requestEtag == null) {
                    return new OperationResult(HttpStatus.SC_CONFLICT, oldEtag);
                } else if (!Objects.equals(oldEtag.toString(), requestEtag)) {
                    return new OperationResult(
                            HttpStatus.SC_PRECONDITION_FAILED, oldEtag);
=======
        // try to avoid concurrent deletions of the same file as much as possible
        // Note: this won't help much if RESTHeart is clustered, as the lock is local
        deleteLock.lock();
        try {
            GridFSFile file = gridFSBucket
                    .find(eq("_id", fileId))
                    .limit(1).iterator().tryNext();

            if (file == null) {
                return new OperationResult(HttpStatus.SC_NOT_FOUND);
            }

            if (checkEtag) {
                Document metadata = file.getMetadata();
                if (metadata != null) {
                    Object oldEtag = metadata.get("_etag");

                    if (oldEtag != null) {
                        if (requestEtag == null) {
                            return new OperationResult(HttpStatus.SC_CONFLICT, oldEtag);
                        } else if (!Objects.equals(oldEtag.toString(), requestEtag)) {
                            return new OperationResult(
                                    HttpStatus.SC_PRECONDITION_FAILED, oldEtag);
                        }
                    }
>>>>>>> 6ff027e3
                }
            }

            try {
                gridFSBucket.delete(fileId);
                LOGGER.info("Succesfully deleted fileId {}", fileId);
            } catch (MongoGridFSException e) {
                LOGGER.error("Can't delete fileId '{}'", fileId, e);
                return new OperationResult(HttpStatus.SC_NOT_FOUND);
            }

<<<<<<< HEAD
        return new OperationResult(SC_NO_CONTENT);
    }

    private GridFSFile getFileForId(GridFSBucket gridFSBucket, BsonValue fileId) {
        return gridFSBucket
                    .find(eq("_id", fileId))
                    .limit(1).iterator().tryNext();
=======
            return new OperationResult(HttpStatus.SC_NO_CONTENT);

        } finally {
            deleteLock.unlock();
        }
>>>>>>> 6ff027e3
    }

    /**
     *
     * @param db
     * @param dbName
     * @param bucketName
     */
    @Override
    public void deleteChunksCollection(final Database db,
            final String dbName,
            final String bucketName
    ) {
        String chunksCollName = extractBucketName(bucketName).concat(".chunks");
        client.getDatabase(dbName).getCollection(chunksCollName).drop();
    }

}<|MERGE_RESOLUTION|>--- conflicted
+++ resolved
@@ -212,31 +212,14 @@
                 db.getDatabase(dbName),
                 bucket);
 
-<<<<<<< HEAD
-        GridFSFile file = getFileForId(gridFSBucket, fileId);
-
-        if (file == null) {
-            return new OperationResult(SC_NOT_FOUND);
-        } else if (checkEtag) {
-            Object oldEtag = file.getMetadata().get("_etag");
-
-            if (oldEtag != null) {
-                if (requestEtag == null) {
-                    return new OperationResult(HttpStatus.SC_CONFLICT, oldEtag);
-                } else if (!Objects.equals(oldEtag.toString(), requestEtag)) {
-                    return new OperationResult(
-                            HttpStatus.SC_PRECONDITION_FAILED, oldEtag);
-=======
         // try to avoid concurrent deletions of the same file as much as possible
         // Note: this won't help much if RESTHeart is clustered, as the lock is local
         deleteLock.lock();
         try {
-            GridFSFile file = gridFSBucket
-                    .find(eq("_id", fileId))
-                    .limit(1).iterator().tryNext();
+            GridFSFile file = getFileForId(gridFSBucket, fileId);
 
             if (file == null) {
-                return new OperationResult(HttpStatus.SC_NOT_FOUND);
+                return new OperationResult(SC_NOT_FOUND);
             }
 
             if (checkEtag) {
@@ -252,7 +235,6 @@
                                     HttpStatus.SC_PRECONDITION_FAILED, oldEtag);
                         }
                     }
->>>>>>> 6ff027e3
                 }
             }
 
@@ -261,24 +243,20 @@
                 LOGGER.info("Succesfully deleted fileId {}", fileId);
             } catch (MongoGridFSException e) {
                 LOGGER.error("Can't delete fileId '{}'", fileId, e);
-                return new OperationResult(HttpStatus.SC_NOT_FOUND);
-            }
-
-<<<<<<< HEAD
-        return new OperationResult(SC_NO_CONTENT);
+                return new OperationResult(SC_NOT_FOUND);
+            }
+
+            return new OperationResult(SC_NO_CONTENT);
+
+        } finally {
+            deleteLock.unlock();
+        }
     }
 
     private GridFSFile getFileForId(GridFSBucket gridFSBucket, BsonValue fileId) {
         return gridFSBucket
-                    .find(eq("_id", fileId))
-                    .limit(1).iterator().tryNext();
-=======
-            return new OperationResult(HttpStatus.SC_NO_CONTENT);
-
-        } finally {
-            deleteLock.unlock();
-        }
->>>>>>> 6ff027e3
+            .find(eq("_id", fileId))
+            .limit(1).iterator().tryNext();
     }
 
     /**
