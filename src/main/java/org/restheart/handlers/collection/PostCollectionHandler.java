/*
 * RESTHeart - the data REST API server
 * Copyright (C) 2014 - 2015 SoftInstigate Srl
 * 
 * This program is free software: you can redistribute it and/or modify
 * it under the terms of the GNU Affero General Public License as
 * published by the Free Software Foundation, either version 3 of the
 * License, or (at your option) any later version.
 * 
 * This program is distributed in the hope that it will be useful,
 * but WITHOUT ANY WARRANTY; without even the implied warranty of
 * MERCHANTABILITY or FITNESS FOR A PARTICULAR PURPOSE.  See the
 * GNU Affero General Public License for more details.
 * 
 * You should have received a copy of the GNU Affero General Public License
 * along with this program.  If not, see <http://www.gnu.org/licenses/>.
 */
package org.restheart.handlers.collection;

import com.mongodb.BasicDBList;
import com.mongodb.BasicDBObject;
import com.mongodb.DBObject;
import org.restheart.db.DocumentDAO;
import org.restheart.handlers.RequestContext;
import org.restheart.utils.HttpStatus;
import org.restheart.utils.RequestHelper;
import org.restheart.utils.ResponseHelper;
import io.undertow.server.HttpServerExchange;
import org.bson.types.ObjectId;
import org.restheart.utils.IllegalDocumentIdException;
import org.restheart.utils.URLUtils;

/**
 *
 * @author Andrea Di Cesare <andrea@softinstigate.com>
 */
public class PostCollectionHandler extends PutCollectionHandler {

    private final DocumentDAO documentDAO;

    /**
     * Creates a new instance of PostCollectionHandler
     */
    public PostCollectionHandler() {
        this(new DocumentDAO());
    }

    public PostCollectionHandler(DocumentDAO documentDAO) {
        this.documentDAO = documentDAO;
    }

    /**
     *
     * @param exchange
     * @param context
     * @throws Exception
     */
    @Override
    public void handleRequest(HttpServerExchange exchange, RequestContext context) throws Exception {
        DBObject content = context.getContent();

        if (content == null) {
            content = new BasicDBObject();
        }

        // cannot POST an array
        if (content instanceof BasicDBList) {
            ResponseHelper.endExchangeWithMessage(exchange, HttpStatus.SC_NOT_ACCEPTABLE, "data cannot be an array");
            return;
        }

        ObjectId etag = RequestHelper.getWriteEtag(exchange);

        if (content.get("_id") != null && content.get("_id") instanceof String && RequestContext.isReservedResourceDocument((String) content.get("_id"))) {
            ResponseHelper.endExchangeWithMessage(exchange, HttpStatus.SC_FORBIDDEN, "reserved resource");
            return;
        }
        
        Object docId;

        if (content.get("_id") == null) {
            if (context.getDocIdType() == URLUtils.DOC_ID_TYPE.OBJECTID || context.getDocIdType() == URLUtils.DOC_ID_TYPE.STRING_OBJECTID) {
                docId = new ObjectId();
            } else {
                ResponseHelper.endExchangeWithMessage(exchange, HttpStatus.SC_NOT_ACCEPTABLE, "_id in content body is mandatory for document id type " + context.getDocIdType().name());
                return;
            }
            
        } else {
            try {
                docId = URLUtils.getId(content.get("_id"), context.getDocIdType());
            } catch(IllegalDocumentIdException idide) {
                ResponseHelper.endExchangeWithMessage(exchange, HttpStatus.SC_NOT_ACCEPTABLE, "_id in content body is not of type " + context.getDocIdType().name());
                return;
            }
        }

<<<<<<< HEAD
        int httpCode = new DocumentDAO()
                .upsertDocumentPost(exchange, context.getDBName(), context.getCollectionName(), docId, content, etag);
=======
        int httpCode = this.documentDAO
                .upsertDocumentPost(exchange, context.getDBName(), context.getCollectionName(), content, etag);
>>>>>>> 01d403a5

        // send the warnings if any (and in case no_content change the return code to ok
        if (context.getWarnings() != null && !context.getWarnings().isEmpty()) {
            sendWarnings(httpCode, exchange, context);
        } else {
            exchange.setResponseCode(httpCode);
        }

        exchange.endExchange();
    }
}<|MERGE_RESOLUTION|>--- conflicted
+++ resolved
@@ -95,13 +95,8 @@
             }
         }
 
-<<<<<<< HEAD
-        int httpCode = new DocumentDAO()
-                .upsertDocumentPost(exchange, context.getDBName(), context.getCollectionName(), docId, content, etag);
-=======
         int httpCode = this.documentDAO
                 .upsertDocumentPost(exchange, context.getDBName(), context.getCollectionName(), content, etag);
->>>>>>> 01d403a5
 
         // send the warnings if any (and in case no_content change the return code to ok
         if (context.getWarnings() != null && !context.getWarnings().isEmpty()) {
