/*
 * RESTHeart - the Web API for MongoDB
 * Copyright (C) SoftInstigate Srl
 *
 * This program is free software: you can redistribute it and/or modify
 * it under the terms of the GNU Affero General Public License as
 * published by the Free Software Foundation, either version 3 of the
 * License, or (at your option) any later version.
 *
 * This program is distributed in the hope that it will be useful,
 * but WITHOUT ANY WARRANTY; without even the implied warranty of
 * MERCHANTABILITY or FITNESS FOR A PARTICULAR PURPOSE.  See the
 * GNU Affero General Public License for more details.
 *
 * You should have received a copy of the GNU Affero General Public License
 * along with this program.  If not, see <http://www.gnu.org/licenses/>.
 */
package org.restheart.handlers.applicationlogic;

import com.codahale.metrics.MetricRegistry;
import com.google.common.annotations.VisibleForTesting;
import io.undertow.server.HttpServerExchange;
import io.undertow.util.Headers;
import java.io.IOException;
import java.io.Serializable;
import java.util.Arrays;
import java.util.Comparator;
import java.util.Deque;
import java.util.List;
import java.util.Objects;
import java.util.Optional;
import java.util.concurrent.TimeUnit;
import java.util.stream.Collectors;
import org.bson.BsonDocument;
import org.bson.BsonValue;
import org.bson.json.JsonMode;
import org.bson.json.JsonWriterSettings;
import org.restheart.Bootstrapper;
import org.restheart.Configuration;
import org.restheart.Configuration.METRICS_GATHERING_LEVEL;
import static org.restheart.Configuration.METRICS_GATHERING_LEVEL.COLLECTION;
import static org.restheart.Configuration.METRICS_GATHERING_LEVEL.DATABASE;
import static org.restheart.Configuration.METRICS_GATHERING_LEVEL.OFF;
import static org.restheart.Configuration.METRICS_GATHERING_LEVEL.ROOT;
import org.restheart.db.DatabaseImpl;
import org.restheart.handlers.PipedHttpHandler;
import org.restheart.handlers.RequestContext;
import org.restheart.handlers.RequestContext.METHOD;
import static org.restheart.handlers.RequestContext.REPRESENTATION_FORMAT_KEY;
import org.restheart.representation.Resource.REPRESENTATION_FORMAT;
import org.restheart.utils.HttpStatus;
import org.restheart.utils.MetricsJsonGenerator;
import org.restheart.utils.ResponseHelper;
import org.restheart.utils.SharedMetricRegistryProxy;

/**
 * A handler for dropwizard.io metrics that can return both default metrics JSON
 * and the prometheus format.
 *
 * @author Lena Brüder {@literal <brueder@e-spirit.com>}
 * @author Christian Groth {@literal <groth@e-spirit.com>}
 */
public class MetricsHandler extends PipedHttpHandler {

    @VisibleForTesting
    Configuration configuration = Bootstrapper.getConfiguration();

    @VisibleForTesting
    SharedMetricRegistryProxy metrics = new SharedMetricRegistryProxy();

    public MetricsHandler(PipedHttpHandler next) {
        super(next);
    }

    public MetricsHandler(PipedHttpHandler next, DatabaseImpl dbsDao) {
        super(next, dbsDao);
    }

<<<<<<< HEAD
    private boolean isFilledAndNotMetrics(String dbOrCollectionName) {
        return dbOrCollectionName != null
                && !dbOrCollectionName.equalsIgnoreCase(RequestContext._METRICS);
    }

=======
>>>>>>> be09a5a8
    /**
     * Computes the needed metrics level for given request.
     * @param context current request context
     * @return metrics level for request
     */
    METRICS_GATHERING_LEVEL getMetricsLevelForRequest(RequestContext context) {

        // check if enabled at all
        METRICS_GATHERING_LEVEL level = OFF;
        if (configuration.gatheringAboveOrEqualToLevel(ROOT)) {

            // check if db context is given
            if (isFilledAndNotMetrics(context.getDBName())) {

                // check if collection context is given
                if (isFilledAndNotMetrics(context.getCollectionName())) {

                    // check if collection level configured
                    if (configuration.gatheringAboveOrEqualToLevel(COLLECTION)) {
<<<<<<< HEAD
                        registry = metrics.registry(context.getDBName(),
                                context.getCollectionName());
=======
                        level = COLLECTION;
>>>>>>> be09a5a8
                    }
                } else {

                    // check if database level configured
                    if (configuration.gatheringAboveOrEqualToLevel(DATABASE)) {
                        level = DATABASE;
                    }
                }
            } else {
                level = ROOT;
            }
        }

        return level;
    }

    private boolean isFilledAndNotMetrics(String dbOrCollectionName) {
        return dbOrCollectionName != null && !dbOrCollectionName.equalsIgnoreCase(RequestContext._METRICS);
    }

    /**
     * Resolves the metrics registry for given gathering level.
     * @param context current request context
     * @param metricsLevel desired metrics gathering level
     * @return metrics registry
     */
    MetricRegistry getMetricsRegistry(RequestContext context, METRICS_GATHERING_LEVEL metricsLevel) {
        switch (metricsLevel) {
            case ROOT: return metrics.registry();
            case DATABASE: return metrics.registry(context.getDBName());
            case COLLECTION: return metrics.registry(context.getDBName(), context.getCollectionName());
            default: return null;
        }
    }

    @Override
<<<<<<< HEAD
    public void handleRequest(HttpServerExchange exchange, RequestContext context)
            throws Exception {
        MetricRegistry registry = getCorrectMetricRegistry(context);
=======
    public void handleRequest(HttpServerExchange exchange, RequestContext context) throws Exception {

        METRICS_GATHERING_LEVEL metricsLevelForRequest = getMetricsLevelForRequest(context);
        MetricRegistry registry = getMetricsRegistry(context, metricsLevelForRequest);
>>>>>>> be09a5a8

        if (registry != null) {
            if (context.getMethod() == METHOD.GET) {

                // detect metrics response type
                Deque<String> representationFormatParameters = exchange.getQueryParameters().get(REPRESENTATION_FORMAT_KEY);
                ResponseType responseType = Optional.ofNullable(
                        ResponseType.forQueryParameter(
                                representationFormatParameters == null ? null : representationFormatParameters.getFirst())
                ).orElseGet(()
                        -> ResponseType.forAcceptHeader(exchange.getRequestHeaders().getFirst(Headers.ACCEPT))
                );

                // render metrics or error on unknown response type
                if (responseType != null) {
                    exchange.setStatusCode(HttpStatus.SC_OK);
                    responseType.writeTo(exchange, metricsLevelForRequest, registry);
                    exchange.endExchange();
                } else {
                    String acceptableTypes = Arrays.stream(ResponseType.values())
                            .map(ResponseType::getContentType)
                            .map(x -> "'" + x + "'")
                            .collect(Collectors.joining(","));
                    ResponseHelper.endExchangeWithMessage(exchange,
                            context,
                            HttpStatus.SC_NOT_ACCEPTABLE,
                            "not acceptable, acceptable content types are: "
                            + acceptableTypes
                    );
                    next(exchange, context);
                }
            } else {
                exchange.setStatusCode(HttpStatus.SC_OK);
                if (context.getContent() != null) {
                    exchange.getResponseSender().send(
                            context.getContent().toString());
                }
                exchange.endExchange();
            }
        } else {  //no matching registry found
            ResponseHelper.endExchangeWithMessage(exchange, context,
                    HttpStatus.SC_NOT_FOUND, "not found");
            next(exchange, context);
        }
    }

    @VisibleForTesting
    enum ResponseType {

        /**
         * dropwizard-metrics compatible JSON format, see
         * https://github.com/iZettle/dropwizard-metrics/blob/v3.1.2/metrics-json/src/main/java/com/codahale/metrics/json/MetricsModule.java
         * for how it looks like
         */
        JSON("application/json") {
            @Override
<<<<<<< HEAD
            public String generateResponse(MetricRegistry registry)
                    throws IOException {
=======
            public String generateResponse(METRICS_GATHERING_LEVEL metricsLevel, MetricRegistry registry) throws IOException {
>>>>>>> be09a5a8
                BsonDocument document = MetricsJsonGenerator
                        .generateMetricsBson(registry,
                                TimeUnit.SECONDS, TimeUnit.MILLISECONDS);
                return document.toJson(
                        JsonWriterSettings.builder()
                                .outputMode(JsonMode.RELAXED)
                                .indent(true)
                                .build()
                );
            }
        },

        /**
         * format description can be found at
         * https://prometheus.io/docs/instrumenting/exposition_formats/
         */
        PROMETHEUS("text/plain", "version=0.0.4") {
            private String valueAsString(BsonValue value) {
                if (value.isDouble()) {
                    return Double.toString(value.asDouble().getValue());
                } else if (value.isString()) {
                    return value.asString().getValue();
                } else if (value.isInt64()) {
                    return Long.toString(value.asInt64().getValue());
                } else if (value.isInt32()) {
                    return Long.toString(value.asInt32().getValue());
                } else {
                    return value.toString();
                }
            }

            @Override
            public String generateResponse(METRICS_GATHERING_LEVEL metricsLevel, MetricRegistry registry) throws IOException {

                StringBuilder sb = new StringBuilder();
                long timestamp = System.currentTimeMillis();
                if(metricsLevel == ROOT) {
                    metricsProxy.registries().forEach(registryName -> {

                        // reconstruct database and collection name
                        String[] registryNameParts = registryName.split("/");
                        String databaseName = registryNameParts.length > 0 ? registryNameParts[0] : null;
                        String collectionName = registryNameParts.length > 1 ? registryNameParts[1] : null;
                        boolean isRootMetricsRegistry = metricsProxy.isDefault(databaseName);

                        // set values for database and collection labels
                        if(isRootMetricsRegistry) {
                            databaseName = DATABASE_AND_COLLECTION_ALL_VALUES_LABEL_VALUE;
                            collectionName = DATABASE_AND_COLLECTION_ALL_VALUES_LABEL_VALUE;
                        } else {
                            if(collectionName == null) {
                                collectionName = DATABASE_AND_COLLECTION_ALL_VALUES_LABEL_VALUE;
                            }
                        }

<<<<<<< HEAD
                BsonDocument root = MetricsJsonGenerator
                        .generateMetricsBson(registry,
                                TimeUnit.SECONDS, TimeUnit.MILLISECONDS);
=======
                        // generate metrics
                        sb.append(generateResponse(metricsProxy.registry(registryName), databaseName, collectionName, timestamp));
                    });
                } else {

                    // we provide null here for database and collection names to not change the previous behavior, generating
                    // these prometheus labels is only available when requesting metrics on root level
                    sb.append(generateResponse(registry, null, null, timestamp));
                }

                return sb.toString().trim();
            }

            public String generateResponse(MetricRegistry registry, String databaseName, String collectionName, long timestamp) {

                // fetch metrics registry and build json data
                BsonDocument root = MetricsJsonGenerator.generateMetricsBson(registry, TimeUnit.SECONDS, TimeUnit.MILLISECONDS);
>>>>>>> be09a5a8
                root.remove("version");

                // convert json data to prometheus format
                StringBuilder sb = new StringBuilder();
                root.forEach((groupKey, groupContent)
                        -> groupContent.asDocument().forEach((
                                metricKey, metricContent) -> {
                            final String[] split = metricKey.split("\\.");
                            final String type = split[0];
                            final String method = split[1];
                            final String responseCode = split.length >= 3
                                    ? split[2] : null;

                            metricContent.asDocument().forEach((metricType, value)
                                    -> {
                                if (value.isNumber()) {
                                    sb.append("http_response_").append(groupKey)
                                            .append("_").append(metricType);
                                    sb.append("{");
<<<<<<< HEAD
                                    sb.append("type=\"").append(type)
                                            .append("\",");
                                    sb.append("method=\"").append(method)
                                            .append("\"");
                                    if (responseCode != null) {
                                        sb.append(",");
                                        sb.append("code=\"").append(responseCode)
                                                .append("\"");
=======
                                    if(databaseName != null) {
                                        sb.append("database=\"").append(databaseName).append("\",");
                                    }
                                    if(collectionName != null) {
                                        sb.append("collection=\"").append(collectionName).append("\",");
                                    }
                                    sb.append("type=\"").append(type).append("\",");
                                    sb.append("method=\"").append(method).append("\"");
                                    if (responseCode != null) {
                                        sb.append(",code=\"").append(responseCode).append("\"");
>>>>>>> be09a5a8
                                    }
                                    sb.append("} ");
                                    sb.append(valueAsString(value));
                                    sb.append(" ");
                                    sb.append(timestamp);
                                    sb.append("\n");
                                }
                            });

                            sb.append("\n");
                        }
                ));

                // return result
                return sb.toString();
            }
        };

        SharedMetricRegistryProxy metricsProxy = new SharedMetricRegistryProxy();

        // if we just use null for database and collection labels when data is aggregated this would lead to problems
        // defining filters in grafana correctly, so it's better to use an artificial value for these cases. we use a
        // value starting and ending with an underscore here to reduce the chance of hitting a real database or collection name
        final String DATABASE_AND_COLLECTION_ALL_VALUES_LABEL_VALUE = "_all_";

        /**
         * The content-type that is being used for both Accept and Content-Type
         * headers
         */
        String contentType;

        /**
         * the media range for the given content type
         */
        String mediaRange;

        /**
         * if any, the specialization of the content-type (after ";" in
         * Content-Type header). null if n/a.
         */
        String specialization;

<<<<<<< HEAD
        abstract public String generateResponse(MetricRegistry registry)
                throws IOException;
=======
        abstract public String generateResponse(METRICS_GATHERING_LEVEL context, MetricRegistry registry) throws IOException;
>>>>>>> be09a5a8

        ResponseType(String contentType) {
            this(contentType, null);
        }

        ResponseType(String contentType, String specialization) {
            this.contentType = contentType;
            this.mediaRange = calculateMediaRange(contentType);
            this.specialization = specialization;
        }

        @VisibleForTesting
        static String calculateMediaRange(String contentType) {
            return contentType.substring(0, contentType.indexOf('/')) + "/*";
        }

        public String getContentType() {
            return contentType;
        }

        public String getMediaRange() {
            return mediaRange;
        }

        public String getOutputContentType() {
            if (specialization == null) {
                return contentType;
            } else {
                return contentType + "; " + specialization;
            }
        }

        /**
         * whether this content type is acceptable for the given accept header
         * entry
         */
        public boolean isAcceptableFor(AcceptHeaderEntry entry) {
            return entry.contentType.equalsIgnoreCase("*/*")
                    || (entry.contentType.equalsIgnoreCase(contentType)
                    && (entry.specialization == null || entry.specialization
                            .equalsIgnoreCase(specialization)))
                    || entry.contentType.equalsIgnoreCase(mediaRange);
        }

<<<<<<< HEAD
        public void writeTo(HttpServerExchange exchange, MetricRegistry registry)
                throws IOException {
            exchange.getResponseHeaders().put(
                    Headers.CONTENT_TYPE, getOutputContentType());
            exchange.getResponseSender().send(generateResponse(registry));
=======
        public void writeTo(HttpServerExchange exchange, METRICS_GATHERING_LEVEL metricsLevel, MetricRegistry registry) throws IOException {
            exchange.getResponseHeaders().put(Headers.CONTENT_TYPE, getOutputContentType());
            exchange.getResponseSender().send(generateResponse(metricsLevel, registry));
>>>>>>> be09a5a8
        }

        /**
         * Encapsulate code around accept-header handling
         */
        static class AcceptHeaderEntry {

            /**
             * Generate an accept header entry (if possible) for the given
             * entry. Will be called for each entry of the accept header.
             *
             * @return null if the header could not be generated.
             */
            public static AcceptHeaderEntry of(String acceptHeaderEntry) {
                List<String> entries = Arrays.asList(acceptHeaderEntry.split(";"));

                final String contentType = entries.stream()
                        .findFirst().orElse(null);
                double qValue = 1.0;
                String specialization = null;
                for (int i = 1; i < entries.size(); i++) {
                    String element = entries.get(i).trim();
                    if (element.startsWith("q=")) {
                        try {
                            qValue = Double.parseDouble(element.substring(2));
                        } catch (NumberFormatException nfe) {
                            qValue = 1.0;
                        }
                    } else {
                        specialization = element;
                    }
                }
                if (contentType == null) {
                    return null;
                } else {
                    return new AcceptHeaderEntry(contentType,
                            specialization, qValue);
                }
            }

            String contentType;
            String specialization;
            double qValue = 1.0;

            AcceptHeaderEntry(String contentType) {
                this(contentType, null, Double.MAX_VALUE);
            }

            AcceptHeaderEntry(String contentType, String specialization,
                    double qValue) {
                this.contentType = contentType;
                this.specialization = specialization;
                this.qValue = qValue;
            }

            @Override
            public String toString() {
                return "AcceptHeaderEntry{"
                        + "contentType='" + contentType + '\''
                        + ", specialization='" + specialization + '\''
                        + ", qValue=" + qValue
                        + '}';
            }
        }

        /**
         * sorts large q-values first, smaller ones later
         */
        static class AcceptHeaderEntryComparator
                implements Comparator<AcceptHeaderEntry>, Serializable {
            @Override
            public int compare(AcceptHeaderEntry one, AcceptHeaderEntry two) {
                return Double.compare(two.qValue, one.qValue);
            }
        }

        /**
         * Returns the correct response generator for any given accept header.
         *
         * behaviour is: * by default, return prometheus format * if something
         * else is wanted, return that (if available) * if Accept header cannot
         * be satisfied, return 406 (NOT ACCEPTABLE)
         */
        public static ResponseType forAcceptHeader(String acceptHeader) {
            if (acceptHeader == null || acceptHeader.equalsIgnoreCase("*/*")) {
                return ResponseType.PROMETHEUS;
            }
            return Arrays.stream(acceptHeader.split(","))
                    .map(String::trim)
                    .map(AcceptHeaderEntry::of).filter(Objects::nonNull) //parse
                    .sorted(new AcceptHeaderEntryComparator()) //sort by q-value
                    .flatMap(x -> Arrays.stream(ResponseType.values()).filter(rt
                    -> rt.isAcceptableFor(x)))
                    .findFirst()
                    .orElse(null);
        }

        public static ResponseType forQueryParameter(String rep) {
            if (REPRESENTATION_FORMAT.SHAL.name().equalsIgnoreCase(rep)
                    || REPRESENTATION_FORMAT.PLAIN_JSON.name()
                            .equalsIgnoreCase(rep)
                    || REPRESENTATION_FORMAT.PJ.name().equalsIgnoreCase(rep)
                    || REPRESENTATION_FORMAT.STANDARD.name().equalsIgnoreCase(rep)
                    || REPRESENTATION_FORMAT.S.name().equalsIgnoreCase(rep)) {
                return ResponseType.JSON;
            } else {
                return null;
            }
        }
    }
}<|MERGE_RESOLUTION|>--- conflicted
+++ resolved
@@ -47,7 +47,7 @@
 import org.restheart.handlers.RequestContext;
 import org.restheart.handlers.RequestContext.METHOD;
 import static org.restheart.handlers.RequestContext.REPRESENTATION_FORMAT_KEY;
-import org.restheart.representation.Resource.REPRESENTATION_FORMAT;
+import org.restheart.representation.Resource;
 import org.restheart.utils.HttpStatus;
 import org.restheart.utils.MetricsJsonGenerator;
 import org.restheart.utils.ResponseHelper;
@@ -72,18 +72,10 @@
         super(next);
     }
 
-    public MetricsHandler(PipedHttpHandler next, DatabaseImpl dbsDao) {
-        super(next, dbsDao);
-    }
-
-<<<<<<< HEAD
-    private boolean isFilledAndNotMetrics(String dbOrCollectionName) {
-        return dbOrCollectionName != null
-                && !dbOrCollectionName.equalsIgnoreCase(RequestContext._METRICS);
-    }
-
-=======
->>>>>>> be09a5a8
+    public MetricsHandler(PipedHttpHandler next, DatabaseImpl db) {
+        super(next, db);
+    }
+
     /**
      * Computes the needed metrics level for given request.
      * @param context current request context
@@ -103,12 +95,7 @@
 
                     // check if collection level configured
                     if (configuration.gatheringAboveOrEqualToLevel(COLLECTION)) {
-<<<<<<< HEAD
-                        registry = metrics.registry(context.getDBName(),
-                                context.getCollectionName());
-=======
                         level = COLLECTION;
->>>>>>> be09a5a8
                     }
                 } else {
 
@@ -145,16 +132,10 @@
     }
 
     @Override
-<<<<<<< HEAD
-    public void handleRequest(HttpServerExchange exchange, RequestContext context)
-            throws Exception {
-        MetricRegistry registry = getCorrectMetricRegistry(context);
-=======
     public void handleRequest(HttpServerExchange exchange, RequestContext context) throws Exception {
 
         METRICS_GATHERING_LEVEL metricsLevelForRequest = getMetricsLevelForRequest(context);
         MetricRegistry registry = getMetricsRegistry(context, metricsLevelForRequest);
->>>>>>> be09a5a8
 
         if (registry != null) {
             if (context.getMethod() == METHOD.GET) {
@@ -181,22 +162,19 @@
                     ResponseHelper.endExchangeWithMessage(exchange,
                             context,
                             HttpStatus.SC_NOT_ACCEPTABLE,
-                            "not acceptable, acceptable content types are: "
-                            + acceptableTypes
+                            "not acceptable, acceptable content types are: " + acceptableTypes
                     );
                     next(exchange, context);
                 }
             } else {
                 exchange.setStatusCode(HttpStatus.SC_OK);
                 if (context.getContent() != null) {
-                    exchange.getResponseSender().send(
-                            context.getContent().toString());
+                    exchange.getResponseSender().send(context.getContent().toString());
                 }
                 exchange.endExchange();
             }
         } else {  //no matching registry found
-            ResponseHelper.endExchangeWithMessage(exchange, context,
-                    HttpStatus.SC_NOT_FOUND, "not found");
+            ResponseHelper.endExchangeWithMessage(exchange, context, HttpStatus.SC_NOT_FOUND, "not found");
             next(exchange, context);
         }
     }
@@ -211,15 +189,9 @@
          */
         JSON("application/json") {
             @Override
-<<<<<<< HEAD
-            public String generateResponse(MetricRegistry registry)
-                    throws IOException {
-=======
             public String generateResponse(METRICS_GATHERING_LEVEL metricsLevel, MetricRegistry registry) throws IOException {
->>>>>>> be09a5a8
                 BsonDocument document = MetricsJsonGenerator
-                        .generateMetricsBson(registry,
-                                TimeUnit.SECONDS, TimeUnit.MILLISECONDS);
+                        .generateMetricsBson(registry, TimeUnit.SECONDS, TimeUnit.MILLISECONDS);
                 return document.toJson(
                         JsonWriterSettings.builder()
                                 .outputMode(JsonMode.RELAXED)
@@ -272,11 +244,6 @@
                             }
                         }
 
-<<<<<<< HEAD
-                BsonDocument root = MetricsJsonGenerator
-                        .generateMetricsBson(registry,
-                                TimeUnit.SECONDS, TimeUnit.MILLISECONDS);
-=======
                         // generate metrics
                         sb.append(generateResponse(metricsProxy.registry(registryName), databaseName, collectionName, timestamp));
                     });
@@ -294,36 +261,21 @@
 
                 // fetch metrics registry and build json data
                 BsonDocument root = MetricsJsonGenerator.generateMetricsBson(registry, TimeUnit.SECONDS, TimeUnit.MILLISECONDS);
->>>>>>> be09a5a8
                 root.remove("version");
 
                 // convert json data to prometheus format
                 StringBuilder sb = new StringBuilder();
                 root.forEach((groupKey, groupContent)
-                        -> groupContent.asDocument().forEach((
-                                metricKey, metricContent) -> {
+                        -> groupContent.asDocument().forEach((metricKey, metricContent) -> {
                             final String[] split = metricKey.split("\\.");
                             final String type = split[0];
                             final String method = split[1];
-                            final String responseCode = split.length >= 3
-                                    ? split[2] : null;
-
-                            metricContent.asDocument().forEach((metricType, value)
-                                    -> {
+                            final String responseCode = split.length >= 3 ? split[2] : null;
+
+                            metricContent.asDocument().forEach((metricType, value) -> {
                                 if (value.isNumber()) {
-                                    sb.append("http_response_").append(groupKey)
-                                            .append("_").append(metricType);
+                                    sb.append("http_response_").append(groupKey).append("_").append(metricType);
                                     sb.append("{");
-<<<<<<< HEAD
-                                    sb.append("type=\"").append(type)
-                                            .append("\",");
-                                    sb.append("method=\"").append(method)
-                                            .append("\"");
-                                    if (responseCode != null) {
-                                        sb.append(",");
-                                        sb.append("code=\"").append(responseCode)
-                                                .append("\"");
-=======
                                     if(databaseName != null) {
                                         sb.append("database=\"").append(databaseName).append("\",");
                                     }
@@ -334,7 +286,6 @@
                                     sb.append("method=\"").append(method).append("\"");
                                     if (responseCode != null) {
                                         sb.append(",code=\"").append(responseCode).append("\"");
->>>>>>> be09a5a8
                                     }
                                     sb.append("} ");
                                     sb.append(valueAsString(value));
@@ -377,12 +328,7 @@
          */
         String specialization;
 
-<<<<<<< HEAD
-        abstract public String generateResponse(MetricRegistry registry)
-                throws IOException;
-=======
         abstract public String generateResponse(METRICS_GATHERING_LEVEL context, MetricRegistry registry) throws IOException;
->>>>>>> be09a5a8
 
         ResponseType(String contentType) {
             this(contentType, null);
@@ -422,22 +368,13 @@
         public boolean isAcceptableFor(AcceptHeaderEntry entry) {
             return entry.contentType.equalsIgnoreCase("*/*")
                     || (entry.contentType.equalsIgnoreCase(contentType)
-                    && (entry.specialization == null || entry.specialization
-                            .equalsIgnoreCase(specialization)))
+                    && (entry.specialization == null || entry.specialization.equalsIgnoreCase(specialization)))
                     || entry.contentType.equalsIgnoreCase(mediaRange);
         }
 
-<<<<<<< HEAD
-        public void writeTo(HttpServerExchange exchange, MetricRegistry registry)
-                throws IOException {
-            exchange.getResponseHeaders().put(
-                    Headers.CONTENT_TYPE, getOutputContentType());
-            exchange.getResponseSender().send(generateResponse(registry));
-=======
         public void writeTo(HttpServerExchange exchange, METRICS_GATHERING_LEVEL metricsLevel, MetricRegistry registry) throws IOException {
             exchange.getResponseHeaders().put(Headers.CONTENT_TYPE, getOutputContentType());
             exchange.getResponseSender().send(generateResponse(metricsLevel, registry));
->>>>>>> be09a5a8
         }
 
         /**
@@ -454,8 +391,7 @@
             public static AcceptHeaderEntry of(String acceptHeaderEntry) {
                 List<String> entries = Arrays.asList(acceptHeaderEntry.split(";"));
 
-                final String contentType = entries.stream()
-                        .findFirst().orElse(null);
+                final String contentType = entries.stream().findFirst().orElse(null);
                 double qValue = 1.0;
                 String specialization = null;
                 for (int i = 1; i < entries.size(); i++) {
@@ -473,8 +409,7 @@
                 if (contentType == null) {
                     return null;
                 } else {
-                    return new AcceptHeaderEntry(contentType,
-                            specialization, qValue);
+                    return new AcceptHeaderEntry(contentType, specialization, qValue);
                 }
             }
 
@@ -486,8 +421,7 @@
                 this(contentType, null, Double.MAX_VALUE);
             }
 
-            AcceptHeaderEntry(String contentType, String specialization,
-                    double qValue) {
+            AcceptHeaderEntry(String contentType, String specialization, double qValue) {
                 this.contentType = contentType;
                 this.specialization = specialization;
                 this.qValue = qValue;
@@ -506,8 +440,8 @@
         /**
          * sorts large q-values first, smaller ones later
          */
-        static class AcceptHeaderEntryComparator
-                implements Comparator<AcceptHeaderEntry>, Serializable {
+        static class AcceptHeaderEntryComparator implements Comparator<AcceptHeaderEntry>, Serializable {
+
             @Override
             public int compare(AcceptHeaderEntry one, AcceptHeaderEntry two) {
                 return Double.compare(two.qValue, one.qValue);
@@ -529,19 +463,16 @@
                     .map(String::trim)
                     .map(AcceptHeaderEntry::of).filter(Objects::nonNull) //parse
                     .sorted(new AcceptHeaderEntryComparator()) //sort by q-value
-                    .flatMap(x -> Arrays.stream(ResponseType.values()).filter(rt
-                    -> rt.isAcceptableFor(x)))
+                    .flatMap(x -> Arrays.stream(ResponseType.values()).filter(rt -> rt.isAcceptableFor(x)))
                     .findFirst()
                     .orElse(null);
         }
 
         public static ResponseType forQueryParameter(String rep) {
-            if (REPRESENTATION_FORMAT.SHAL.name().equalsIgnoreCase(rep)
-                    || REPRESENTATION_FORMAT.PLAIN_JSON.name()
-                            .equalsIgnoreCase(rep)
-                    || REPRESENTATION_FORMAT.PJ.name().equalsIgnoreCase(rep)
-                    || REPRESENTATION_FORMAT.STANDARD.name().equalsIgnoreCase(rep)
-                    || REPRESENTATION_FORMAT.S.name().equalsIgnoreCase(rep)) {
+            if (Resource.REPRESENTATION_FORMAT.STANDARD.name().equalsIgnoreCase(rep) 
+                    || Resource.REPRESENTATION_FORMAT.SHAL.name().equalsIgnoreCase(rep)
+                    || Resource.REPRESENTATION_FORMAT.PLAIN_JSON.name().equalsIgnoreCase(rep)
+                    || Resource.REPRESENTATION_FORMAT.PJ.name().equalsIgnoreCase(rep)) {
                 return ResponseType.JSON;
             } else {
                 return null;
