--- conflicted
+++ resolved
@@ -149,13 +149,8 @@
                                                 new ResponseSenderHandler(null)),
                                         PHASE.RESPONSE,
                                         new AggregationTransformer(),
-<<<<<<< HEAD
                                         new RepresentationTransformer()))));
         
-=======
-                                        new PlainJsonTransformer()))));
-
->>>>>>> 47fb9a61
         putPipedHttpHandler(TYPE.DB_SIZE, METHOD.GET,
                 new RequestTransformerHandler(
                         new TransformersListHandler(
@@ -343,7 +338,6 @@
                                 PHASE.REQUEST,
                                 new SizeRequestTransformer()))
         );
-<<<<<<< HEAD
         
         putPipedHttpHandler(TYPE.FILES_BUCKET_META, METHOD.GET,
                 new RequestTransformerHandler(
@@ -357,9 +351,6 @@
                                 new MetaRequestTransformer()))
         );
         
-=======
-
->>>>>>> 47fb9a61
         putPipedHttpHandler(TYPE.FILES_BUCKET, METHOD.POST,
                 new RequestTransformerHandler(
                         new BeforeWriteCheckHandler(
@@ -486,7 +477,6 @@
                                 PHASE.REQUEST,
                                 new SizeRequestTransformer()))
         );
-<<<<<<< HEAD
         
         putPipedHttpHandler(TYPE.SCHEMA_STORE_META, METHOD.GET,
                 new RequestTransformerHandler(
@@ -500,9 +490,6 @@
                                 new MetaRequestTransformer()))
         );
         
-=======
-
->>>>>>> 47fb9a61
         putPipedHttpHandler(TYPE.SCHEMA_STORE, METHOD.PUT,
                 new RequestTransformerHandler(
                         new PutCollectionHandler(
