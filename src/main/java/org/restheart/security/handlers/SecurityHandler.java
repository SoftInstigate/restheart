--- conflicted
+++ resolved
@@ -36,8 +36,7 @@
  * @author Andrea Di Cesare {@literal <andrea@softinstigate.com>}
  */
 public class SecurityHandler extends PipedHttpHandler {
-<<<<<<< HEAD
-=======
+
     /**
      *
      * @param next
@@ -55,7 +54,6 @@
     public void handleRequest(HttpServerExchange exchange, RequestContext context) throws Exception {
         next(exchange, context);
     }
->>>>>>> 9464a51b
 
     private static PipedHttpHandler getSecurityHandlerChain(final PipedHttpHandler next, AuthenticationMechanism authenticationMechanism, final IdentityManager identityManager, final AccessManager accessManager, final boolean challenging) {
         if (identityManager != null) {
@@ -78,22 +76,4 @@
             return next;
         }
     }
-
-    /**
-     *
-     * @param next
-     * @param identityManager
-     * @param accessManager
-     * @param challenging false if never challenge for authentication (don't
-     * sent the WWW-Authenticate response header)
-     */
-    public SecurityHandler(final PipedHttpHandler next, final IdentityManager identityManager, final AccessManager accessManager, final boolean challenging) {
-        super(getSecurityHandlerChain(next, identityManager, accessManager, challenging));
-    }
-
-    @Override
-    public void handleRequest(HttpServerExchange exchange, RequestContext context) throws Exception {
-        next(exchange, context);
-    }
-
 }