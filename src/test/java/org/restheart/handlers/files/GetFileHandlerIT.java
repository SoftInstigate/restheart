/*
 * RESTHeart - the Web API for MongoDB
 * Copyright (C) SoftInstigate Srl
 *
 * This program is free software: you can redistribute it and/or modify
 * it under the terms of the GNU Affero General Public License as
 * published by the Free Software Foundation, either version 3 of the
 * License, or (at your option) any later version.
 *
 * This program is distributed in the hope that it will be useful,
 * but WITHOUT ANY WARRANTY; without even the implied warranty of
 * MERCHANTABILITY or FITNESS FOR A PARTICULAR PURPOSE.  See the
 * GNU Affero General Public License for more details.
 *
 * You should have received a copy of the GNU Affero General Public License
 * along with this program.  If not, see <http://www.gnu.org/licenses/>.
 */
package org.restheart.handlers.files;

import com.eclipsesource.json.Json;
import com.eclipsesource.json.JsonObject;
import com.mashape.unirest.http.exceptions.UnirestException;
import java.io.File;
import java.io.FileOutputStream;
import java.io.IOException;
import java.net.UnknownHostException;
import org.apache.http.Header;
import org.apache.http.HttpEntity;
import org.apache.http.HttpResponse;
import org.apache.http.client.fluent.Request;
import org.apache.http.client.fluent.Response;
import org.apache.http.util.EntityUtils;
import org.bson.types.ObjectId;
import static org.junit.Assert.assertNotNull;
import static org.junit.Assert.assertTrue;
import org.junit.Before;
import org.junit.Rule;
import org.junit.Test;
import org.junit.rules.TemporaryFolder;
<<<<<<< HEAD
import org.restheart.representation.Resource;
import org.restheart.test.integration.HttpClientAbstactIT;
=======
import static org.restheart.hal.Representation.APPLICATION_PDF_TYPE;
import static org.restheart.hal.Representation.HAL_JSON_MEDIA_TYPE;
>>>>>>> 66eca108
import org.restheart.utils.HttpStatus;
import static org.restheart.utils.HttpStatus.SC_CREATED;
import static org.restheart.utils.HttpStatus.SC_NOT_FOUND;
import static org.restheart.utils.HttpStatus.SC_OK;

/**
 *
 * @author Maurizio Turatti {@literal <maurizio@softinstigate.com>}
 */
public class GetFileHandlerIT extends FileHandlerAbstractIT {

    public static Object ID = "myfile";
    @Rule
    public TemporaryFolder tempFolder = new TemporaryFolder();

    public GetFileHandlerIT() {
    }

    @Before
    public void init() throws Exception {
        createBucket();
    }

    @Test
    public void testGetFile() throws IOException {
        ObjectId fileId = createFile();

        String url = dbTmpUri + "/" + BUCKET + ".files/" + fileId.toString() + "/binary";

        HttpResponse httpResp = this.check("Response is 200 OK", adminExecutor.execute(Request.Get(url)), SC_OK);
        HttpEntity entity = checkContentType(httpResp, APPLICATION_PDF_TYPE);

        File tempFile = tempFolder.newFile(FILENAME);
        FileOutputStream fos = new FileOutputStream(tempFile);

        entity.writeTo(fos);
        assertTrue(tempFile.length() > 0);
    }

    @Test
<<<<<<< HEAD
    public void testEmptyBucket() throws Exception {
        // test that GET /db includes the rh:bucket array
        Response resp = adminExecutor.execute(Request.Get(dbTmpUri));

        HttpResponse httpResp = resp.returnResponse();
        assertNotNull(httpResp);
        HttpEntity entity = httpResp.getEntity();
        assertNotNull(entity);
        StatusLine statusLine = httpResp.getStatusLine();
        assertNotNull(statusLine);

        assertEquals("check status code", HttpStatus.SC_OK, statusLine.getStatusCode());
        assertNotNull("content type not null", entity.getContentType());
        assertEquals("check content type", Resource.HAL_JSON_MEDIA_TYPE, entity.getContentType().getValue());
=======
    public void testGetNotExistingFile() throws IOException, UnirestException {
        final String url = dbTmpUri.toString().concat("/").concat(BUCKET.concat(".files"));
>>>>>>> 66eca108

        this.check("Response is 200 OK",
                adminExecutor.execute(Request.Get(url)), SC_OK);

        this.check("Response is 404 Not Found",
                adminExecutor.execute(Request.Get(url.concat("/notexistingid"))), SC_NOT_FOUND);

        this.check("Response is 404 Not Found",
                adminExecutor.execute(Request.Get(url.concat("/notexistingid/binary"))), SC_NOT_FOUND);
    }

    @Test
    public void testEmptyBucket() throws IOException {
        // test that GET /db includes the rh:bucket array
        HttpResponse httpResp = this.check("Response is 200 OK", adminExecutor.execute(Request.Get(dbTmpUri)), SC_OK);
        HttpEntity entity = checkContentType(httpResp, HAL_JSON_MEDIA_TYPE);

        String content = EntityUtils.toString(entity);
        JsonObject json = Json.parse(content).asObject();
        checkReturnedAndEmbedded(json);

        assertNotNull(json.get("_embedded").asObject().get("rh:bucket"));
        assertTrue(json.get("_embedded").asObject().get("rh:bucket").isArray());

        assertTrue(!json.get("_embedded").asObject().get("rh:bucket").asArray().isEmpty());
    }

    @Test
    public void testBucketWithFile() throws IOException {
        ObjectId fileId = createFile();

        // test that GET /db/bucket.files includes the file
        String bucketUrl = dbTmpUri + "/" + BUCKET + ".files";
<<<<<<< HEAD
        Response resp = adminExecutor.execute(Request.Get(bucketUrl));

        HttpResponse httpResp = resp.returnResponse();
        assertNotNull(httpResp);
        HttpEntity entity = httpResp.getEntity();
        assertNotNull(entity);
        StatusLine statusLine = httpResp.getStatusLine();
        assertNotNull(statusLine);

        assertEquals("check status code", HttpStatus.SC_OK, statusLine.getStatusCode());
        assertNotNull("content type not null", entity.getContentType());
        assertEquals("check content type", Resource.HAL_JSON_MEDIA_TYPE, entity.getContentType().getValue());
=======
        HttpResponse httpResp = this.check("Response is 200 OK", adminExecutor.execute(Request.Get(bucketUrl)), SC_OK);
        HttpEntity entity = checkContentType(httpResp, HAL_JSON_MEDIA_TYPE);
>>>>>>> 66eca108

        String content = EntityUtils.toString(entity);
        JsonObject json = Json.parse(content).asObject();
        checkReturnedAndEmbedded(json);

        assertNotNull(json.get("_embedded").asObject().get("rh:file"));
        assertTrue(json.get("_embedded").asObject().get("rh:file").isArray());
    }

    @Test
    public void testPutFile() throws IOException {
        String id = "test";

        createFilePut(id);

        // test that GET /db/bucket.files includes the file
        String fileUrl = dbTmpUri + "/" + BUCKET + ".files/" + id;
        Response resp = adminExecutor.execute(Request.Get(fileUrl));

<<<<<<< HEAD
        HttpResponse httpResp = resp.returnResponse();
        assertNotNull(httpResp);
        HttpEntity entity = httpResp.getEntity();
        assertNotNull(entity);
        StatusLine statusLine = httpResp.getStatusLine();
        assertNotNull(statusLine);

        assertEquals("check status code", HttpStatus.SC_OK, statusLine.getStatusCode());
        assertNotNull("content type not null", entity.getContentType());
        assertEquals("check content type", Resource.HAL_JSON_MEDIA_TYPE, entity.getContentType().getValue());
=======
        HttpResponse httpResp = this.check("Response is 200 OK", resp, SC_OK);
        HttpEntity entity = checkContentType(httpResp, HAL_JSON_MEDIA_TYPE);
>>>>>>> 66eca108

        String content = EntityUtils.toString(entity);

        JsonObject json = Json.parse(content).asObject();
        assertNotNull(json.get("_id"));
        assertNotNull(json.get("metadata"));
    }

<<<<<<< HEAD
    private void createBucket() throws IOException {
        // create db
        Response resp = adminExecutor.execute(Request.Put(dbTmpUri)
                .addHeader(Headers.CONTENT_TYPE_STRING, Resource.HAL_JSON_MEDIA_TYPE));

        HttpResponse httpResp = resp.returnResponse();
        assertNotNull(httpResp);
        StatusLine statusLine = httpResp.getStatusLine();

        assertNotNull(statusLine);
        assertEquals("check status code", HttpStatus.SC_CREATED, statusLine.getStatusCode());

        // create bucket
        String bucketUrl = dbTmpUri + "/" + BUCKET + ".files/";
        resp = adminExecutor.execute(Request.Put(bucketUrl)
                .addHeader(Headers.CONTENT_TYPE_STRING, Resource.HAL_JSON_MEDIA_TYPE));

        httpResp = resp.returnResponse();
        assertNotNull(httpResp);
        statusLine = httpResp.getStatusLine();

        assertNotNull(statusLine);
        assertEquals("check status code", HttpStatus.SC_CREATED, statusLine.getStatusCode());
    }

=======
>>>>>>> 66eca108
    private ObjectId createFile() throws UnknownHostException, IOException {
        String bucketUrl = dbTmpUri + "/" + BUCKET + ".files/";

        HttpEntity entity = buildMultipartResource();
        Response resp = adminExecutor.execute(Request.Post(bucketUrl)
                .body(entity));
        HttpResponse httpResp = this.check("Response is 200 OK", resp, SC_CREATED);

        Header[] hs = httpResp.getHeaders("Location");

        if (hs == null || hs.length < 1) {
            return null;
        } else {
            String loc = hs[0].getValue();
            String id = loc.substring(loc.lastIndexOf('/') + 1);
            return new ObjectId(id);
        }
    }

    private void createFilePut(String id) throws UnknownHostException, IOException {
        String bucketUrl = dbTmpUri + "/" + BUCKET + ".files/" + id;
        HttpEntity entity = buildMultipartResource();
        Response resp = adminExecutor.execute(Request.Put(bucketUrl)
                .body(entity));
        this.check("Response is 200 OK", resp, HttpStatus.SC_CREATED);
    }

    private void checkReturnedAndEmbedded(JsonObject json) {
        assertNotNull(json.get("_returned"));
        assertTrue(json.get("_returned").isNumber());
        assertTrue(json.getInt("_returned", 0) > 0);
        assertNotNull(json.get("_embedded"));
        assertTrue(json.get("_embedded").isObject());
    }
}<|MERGE_RESOLUTION|>--- conflicted
+++ resolved
@@ -37,13 +37,8 @@
 import org.junit.Rule;
 import org.junit.Test;
 import org.junit.rules.TemporaryFolder;
-<<<<<<< HEAD
-import org.restheart.representation.Resource;
-import org.restheart.test.integration.HttpClientAbstactIT;
-=======
-import static org.restheart.hal.Representation.APPLICATION_PDF_TYPE;
-import static org.restheart.hal.Representation.HAL_JSON_MEDIA_TYPE;
->>>>>>> 66eca108
+import static org.restheart.representation.Resource.APPLICATION_PDF_TYPE;
+import static org.restheart.representation.Resource.HAL_JSON_MEDIA_TYPE;
 import org.restheart.utils.HttpStatus;
 import static org.restheart.utils.HttpStatus.SC_CREATED;
 import static org.restheart.utils.HttpStatus.SC_NOT_FOUND;
@@ -84,25 +79,8 @@
     }
 
     @Test
-<<<<<<< HEAD
-    public void testEmptyBucket() throws Exception {
-        // test that GET /db includes the rh:bucket array
-        Response resp = adminExecutor.execute(Request.Get(dbTmpUri));
-
-        HttpResponse httpResp = resp.returnResponse();
-        assertNotNull(httpResp);
-        HttpEntity entity = httpResp.getEntity();
-        assertNotNull(entity);
-        StatusLine statusLine = httpResp.getStatusLine();
-        assertNotNull(statusLine);
-
-        assertEquals("check status code", HttpStatus.SC_OK, statusLine.getStatusCode());
-        assertNotNull("content type not null", entity.getContentType());
-        assertEquals("check content type", Resource.HAL_JSON_MEDIA_TYPE, entity.getContentType().getValue());
-=======
     public void testGetNotExistingFile() throws IOException, UnirestException {
         final String url = dbTmpUri.toString().concat("/").concat(BUCKET.concat(".files"));
->>>>>>> 66eca108
 
         this.check("Response is 200 OK",
                 adminExecutor.execute(Request.Get(url)), SC_OK);
@@ -136,23 +114,8 @@
 
         // test that GET /db/bucket.files includes the file
         String bucketUrl = dbTmpUri + "/" + BUCKET + ".files";
-<<<<<<< HEAD
-        Response resp = adminExecutor.execute(Request.Get(bucketUrl));
-
-        HttpResponse httpResp = resp.returnResponse();
-        assertNotNull(httpResp);
-        HttpEntity entity = httpResp.getEntity();
-        assertNotNull(entity);
-        StatusLine statusLine = httpResp.getStatusLine();
-        assertNotNull(statusLine);
-
-        assertEquals("check status code", HttpStatus.SC_OK, statusLine.getStatusCode());
-        assertNotNull("content type not null", entity.getContentType());
-        assertEquals("check content type", Resource.HAL_JSON_MEDIA_TYPE, entity.getContentType().getValue());
-=======
         HttpResponse httpResp = this.check("Response is 200 OK", adminExecutor.execute(Request.Get(bucketUrl)), SC_OK);
         HttpEntity entity = checkContentType(httpResp, HAL_JSON_MEDIA_TYPE);
->>>>>>> 66eca108
 
         String content = EntityUtils.toString(entity);
         JsonObject json = Json.parse(content).asObject();
@@ -172,21 +135,8 @@
         String fileUrl = dbTmpUri + "/" + BUCKET + ".files/" + id;
         Response resp = adminExecutor.execute(Request.Get(fileUrl));
 
-<<<<<<< HEAD
-        HttpResponse httpResp = resp.returnResponse();
-        assertNotNull(httpResp);
-        HttpEntity entity = httpResp.getEntity();
-        assertNotNull(entity);
-        StatusLine statusLine = httpResp.getStatusLine();
-        assertNotNull(statusLine);
-
-        assertEquals("check status code", HttpStatus.SC_OK, statusLine.getStatusCode());
-        assertNotNull("content type not null", entity.getContentType());
-        assertEquals("check content type", Resource.HAL_JSON_MEDIA_TYPE, entity.getContentType().getValue());
-=======
         HttpResponse httpResp = this.check("Response is 200 OK", resp, SC_OK);
         HttpEntity entity = checkContentType(httpResp, HAL_JSON_MEDIA_TYPE);
->>>>>>> 66eca108
 
         String content = EntityUtils.toString(entity);
 
@@ -195,34 +145,6 @@
         assertNotNull(json.get("metadata"));
     }
 
-<<<<<<< HEAD
-    private void createBucket() throws IOException {
-        // create db
-        Response resp = adminExecutor.execute(Request.Put(dbTmpUri)
-                .addHeader(Headers.CONTENT_TYPE_STRING, Resource.HAL_JSON_MEDIA_TYPE));
-
-        HttpResponse httpResp = resp.returnResponse();
-        assertNotNull(httpResp);
-        StatusLine statusLine = httpResp.getStatusLine();
-
-        assertNotNull(statusLine);
-        assertEquals("check status code", HttpStatus.SC_CREATED, statusLine.getStatusCode());
-
-        // create bucket
-        String bucketUrl = dbTmpUri + "/" + BUCKET + ".files/";
-        resp = adminExecutor.execute(Request.Put(bucketUrl)
-                .addHeader(Headers.CONTENT_TYPE_STRING, Resource.HAL_JSON_MEDIA_TYPE));
-
-        httpResp = resp.returnResponse();
-        assertNotNull(httpResp);
-        statusLine = httpResp.getStatusLine();
-
-        assertNotNull(statusLine);
-        assertEquals("check status code", HttpStatus.SC_CREATED, statusLine.getStatusCode());
-    }
-
-=======
->>>>>>> 66eca108
     private ObjectId createFile() throws UnknownHostException, IOException {
         String bucketUrl = dbTmpUri + "/" + BUCKET + ".files/";
 
