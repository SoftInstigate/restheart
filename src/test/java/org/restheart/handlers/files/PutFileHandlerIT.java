--- conflicted
+++ resolved
@@ -33,25 +33,7 @@
 import org.junit.Rule;
 import org.junit.Test;
 import org.junit.rules.TemporaryFolder;
-<<<<<<< HEAD
-import org.restheart.representation.Resource;
-import org.restheart.test.integration.HttpClientAbstactIT;
-
-import java.io.IOException;
-import java.io.InputStream;
-import java.net.UnknownHostException;
-import java.util.Arrays;
-import java.util.UUID;
-
-import io.undertow.util.Headers;
-
-import static org.junit.Assert.assertEquals;
-import static org.junit.Assert.assertNotNull;
-import static org.junit.Assert.assertTrue;
-import static org.junit.Assert.fail;
-=======
-import static org.restheart.hal.Representation.HAL_JSON_MEDIA_TYPE;
->>>>>>> e264cdd2
+import static org.restheart.representation.Resource.HAL_JSON_MEDIA_TYPE;
 import static org.restheart.utils.HttpStatus.SC_CREATED;
 import static org.restheart.utils.HttpStatus.SC_OK;
 
@@ -70,34 +52,6 @@
         createBucket();
     }
 
-<<<<<<< HEAD
-    private void createBucket() throws IOException {
-        // create db
-        Response resp = adminExecutor.execute(Request.Put(dbTmpUri)
-                                                  .addHeader(Headers.CONTENT_TYPE_STRING, Resource.HAL_JSON_MEDIA_TYPE));
-
-        HttpResponse httpResp = resp.returnResponse();
-        assertNotNull(httpResp);
-        StatusLine statusLine = httpResp.getStatusLine();
-
-        assertNotNull(statusLine);
-        assertEquals("check status code", SC_CREATED, statusLine.getStatusCode());
-
-        // create bucket
-        String bucketUrl = dbTmpUri + "/" + BUCKET + ".files/";
-        resp = adminExecutor.execute(Request.Put(bucketUrl)
-                                         .addHeader(Headers.CONTENT_TYPE_STRING, Resource.HAL_JSON_MEDIA_TYPE));
-
-        httpResp = resp.returnResponse();
-        assertNotNull(httpResp);
-        statusLine = httpResp.getStatusLine();
-
-        assertNotNull(statusLine);
-        assertEquals("check status code", SC_CREATED, statusLine.getStatusCode());
-    }
-
-=======
->>>>>>> e264cdd2
     private HttpResponse createFilePut(String id) throws UnknownHostException, IOException {
         String bucketUrl = dbTmpUri + "/" + BUCKET + ".files/" + id;
 
@@ -127,35 +81,9 @@
         final String fileUrl = dbTmpUri + "/" + BUCKET + ".files/" + id;
         Response resp = adminExecutor.execute(Request.Get(fileUrl));
 
-<<<<<<< HEAD
-        HttpResponse httpResp = resp.returnResponse();
-        assertNotNull(httpResp);
-        HttpEntity entity = httpResp.getEntity();
-        assertNotNull(entity);
-        StatusLine statusLine = httpResp.getStatusLine();
-        assertNotNull(statusLine);
-
-        assertEquals("check status code", SC_OK, statusLine.getStatusCode());
-        assertNotNull("content type not null", entity.getContentType());
-        assertEquals("check content type", Resource.HAL_JSON_MEDIA_TYPE, entity.getContentType().getValue());
-
-        String content = EntityUtils.toString(entity);
-
-        JsonObject json = null;
-
-        try {
-            json = Json.parse(content).asObject();
-        } catch (Throwable t) {
-            fail("parsing received json");
-        }
-
-        assertNotNull(json.get("_id"));
-        assertNotNull(json.get("metadata"));
-=======
         HttpResponse httpResp = this.check("Response is 200 OK", resp, SC_OK);
         HttpEntity entity = checkContentType(httpResp, HAL_JSON_MEDIA_TYPE);
         checkNotNullMetadata(entity);
->>>>>>> e264cdd2
     }
 
     @Test
@@ -172,34 +100,8 @@
         final String fileUrl = dbTmpUri + "/" + BUCKET + ".files/" + id;
         Response resp = adminExecutor.execute(Request.Get(fileUrl));
 
-<<<<<<< HEAD
-        HttpResponse httpResp = resp.returnResponse();
-        assertNotNull(httpResp);
-        HttpEntity entity = httpResp.getEntity();
-        assertNotNull(entity);
-        StatusLine statusLine = httpResp.getStatusLine();
-        assertNotNull(statusLine);
-
-        assertEquals("check status code", SC_OK, statusLine.getStatusCode());
-        assertNotNull("content type not null", entity.getContentType());
-        assertEquals("check content type", Resource.HAL_JSON_MEDIA_TYPE, entity.getContentType().getValue());
-
-        String content = EntityUtils.toString(entity);
-
-        JsonObject json = null;
-
-        try {
-            json = Json.parse(content).asObject();
-        } catch (Throwable t) {
-            fail("parsing received json");
-        }
-
-        assertNotNull(json.get("_id"));
-        assertNotNull(json.get("metadata"));
-=======
         HttpResponse httpResp = this.check("Response is 200 OK", resp, SC_OK);
         HttpEntity entity = checkContentType(httpResp, HAL_JSON_MEDIA_TYPE);
         checkNotNullMetadata(entity);
->>>>>>> e264cdd2
     }
 }