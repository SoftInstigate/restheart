#!/bin/bash
# Script to run Integration Tests with Maven and Junit.
# MongoDB is executed in a ephemeral Docker container.
set -e

#make sure the docker stop is called anyways, even if the tests do not run successfully
cleanup() {
    echo "### Cleaning up $IMAGE:$MONGO_VERSION container..."
    docker stop "$CONTAINER_ID"
    docker network rm "$MONGO_TMP_NETWORK"
    echo "### Done testing RESTHeart with $IMAGE:$MONGO_VERSION"
}
trap cleanup ERR INT TERM

<<<<<<< HEAD
# if you want to run integration tests against a different version of MongoDB
# export the MONGO_VERSION variable.
# For example: export MONGO_VERSION=3.6 && ./bin/integration-tests.sh
=======
# if you want to run integration tests against a different version of MongoDB set the MONGO_VERSION variable.
# For example, on a bash shell:
# $ MONGO_VERSION=3.4 ./bin/integration-tests.sh
>>>>>>> 31e11a7a
if [[ -z $MONGO_VERSION ]]; then
    MONGO_VERSION=4.0
fi
if [[ -z $IMAGE ]]; then
    IMAGE=mongo
    # export IMAGE=percona/percona-server-mongodb (to run against Percona Server)
fi

cd "$(dirname ${BASH_SOURCE[0]})"/.. || exit 1

MONGO_TMP_NETWORK="mongo-$(date | md5)"

echo "### Running volatile $IMAGE:$MONGO_VERSION Docker container..."
docker network create "$MONGO_TMP_NETWORK"
CONTAINER_ID=$( docker run --rm -d -p 27017:27017 --net="$MONGO_TMP_NETWORK" --name mongo1 "$IMAGE:$MONGO_VERSION" --replSet rs0)
echo "Waiting for mongodb complete startup..." && sleep 10
docker run -it --rm --net="$MONGO_TMP_NETWORK" "$IMAGE:$MONGO_VERSION" mongo --host mongo1 --eval "rs.initiate()"

echo "### Build RESTHeart and run integration tests..."
<<<<<<< HEAD

case $MONGO_VERSION in
    *"4."*)
        KARATE_OPS=""
    ;;
    *"3.6"*)
        KARATE_OPS="--tags ~@requires-mongodb-4"
    ;;
    *)
        export KARATE_OPS="--tags ~@requires-mongodb-4 ~@requires-mongodb-3.6"
    ;;
esac

mvn clean verify -DskipITs=false -Dkarate.options="$KARATE_OPS"
=======
mvn -e clean verify -DskipITs=false
>>>>>>> 31e11a7a

cleanup<|MERGE_RESOLUTION|>--- conflicted
+++ resolved
@@ -12,15 +12,10 @@
 }
 trap cleanup ERR INT TERM
 
-<<<<<<< HEAD
 # if you want to run integration tests against a different version of MongoDB
 # export the MONGO_VERSION variable.
-# For example: export MONGO_VERSION=3.6 && ./bin/integration-tests.sh
-=======
-# if you want to run integration tests against a different version of MongoDB set the MONGO_VERSION variable.
 # For example, on a bash shell:
-# $ MONGO_VERSION=3.4 ./bin/integration-tests.sh
->>>>>>> 31e11a7a
+# $ export MONGO_VERSION=3.6 && ./bin/integration-tests.sh
 if [[ -z $MONGO_VERSION ]]; then
     MONGO_VERSION=4.0
 fi
@@ -40,7 +35,6 @@
 docker run -it --rm --net="$MONGO_TMP_NETWORK" "$IMAGE:$MONGO_VERSION" mongo --host mongo1 --eval "rs.initiate()"
 
 echo "### Build RESTHeart and run integration tests..."
-<<<<<<< HEAD
 
 case $MONGO_VERSION in
     *"4."*)
@@ -55,8 +49,5 @@
 esac
 
 mvn clean verify -DskipITs=false -Dkarate.options="$KARATE_OPS"
-=======
-mvn -e clean verify -DskipITs=false
->>>>>>> 31e11a7a
 
 cleanup