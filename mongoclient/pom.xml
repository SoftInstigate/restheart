<?xml version="1.0" encoding="UTF-8"?>
<project xmlns="http://maven.apache.org/POM/4.0.0" xmlns:xsi="http://www.w3.org/2001/XMLSchema-instance" xsi:schemaLocation="http://maven.apache.org/POM/4.0.0 http://maven.apache.org/xsd/maven-4.0.0.xsd">
  <modelVersion>4.0.0</modelVersion>
  <parent>
    <artifactId>restheart-parent</artifactId>
    <groupId>org.restheart</groupId>
<<<<<<< HEAD
    <version>8.0.7-SNAPSHOT</version>
=======
    <version>8.1.0-SNAPSHOT</version>
>>>>>>> 3366ff9c
  </parent>

  <groupId>org.restheart</groupId>
  <artifactId>restheart-mongoclient-provider</artifactId>
  <packaging>jar</packaging>

  <name>restheart-mongoclient-provider</name>
  <description>RESTHeart MongoDB - MongoDB Client Provider</description>
  <url>http://www.restheart.org</url>
  <inceptionYear>2022</inceptionYear>

  <dependencies>
    <dependency>
      <groupId>org.restheart</groupId>
      <artifactId>restheart-commons</artifactId>
      <scope>provided</scope>
    </dependency>
    <dependency>
      <groupId>org.mongodb</groupId>
      <artifactId>mongodb-driver-sync</artifactId>
      <scope>provided</scope>
    </dependency>
    <!-- BEGIN Test dependencies -->
    <dependency>
      <groupId>org.junit.jupiter</groupId>
      <artifactId>junit-jupiter</artifactId>
      <scope>test</scope>
    </dependency>
    <!-- END Test dependencies -->
  </dependencies>

  <build>
    <finalName>${project.artifactId}</finalName>
    <plugins>
      <plugin>
        <groupId>org.apache.maven.plugins</groupId>
        <artifactId>maven-dependency-plugin</artifactId>
        <executions>
            <execution>
            <id>copy-dependencies</id>
            <phase>prepare-package</phase>
            <goals>
                <goal>copy-dependencies</goal>
            </goals>
            <configuration>
                <outputDirectory>${project.build.directory}/lib</outputDirectory>
                <includeScope>runtime</includeScope>
            </configuration>
            </execution>
        </executions>
      </plugin>
      <plugin>
        <groupId>org.codehaus.mojo</groupId>
        <artifactId>license-maven-plugin</artifactId>
        <configuration>
          <verbose>true</verbose>
          <includes>
            <includes>**/*.java</includes>
          </includes>
        </configuration>
        <executions>
          <execution>
            <id>generate-license-headers</id>
            <goals>
              <goal>update-file-header</goal>
            </goals>
            <phase>process-sources</phase>
            <configuration>
              <licenseName>agpl_v3</licenseName>
              <addJavaLicenseAfterPackage>false</addJavaLicenseAfterPackage>
              <emptyLineAfterHeader>true</emptyLineAfterHeader>
              <skipUpdateLicense>${skipUpdateLicense}</skipUpdateLicense>
              <processStartTag>========================LICENSE_START=================================</processStartTag>
              <processEndTag>=========================LICENSE_END==================================</processEndTag>
              <roots>
                <root>src/main/java</root>
              </roots>
            </configuration>
          </execution>
        </executions>
      </plugin>
      <plugin>
        <groupId>org.sonatype.plugins</groupId>
        <artifactId>nexus-staging-maven-plugin</artifactId>
      </plugin>
    </plugins>
  </build>
</project><|MERGE_RESOLUTION|>--- conflicted
+++ resolved
@@ -4,11 +4,7 @@
   <parent>
     <artifactId>restheart-parent</artifactId>
     <groupId>org.restheart</groupId>
-<<<<<<< HEAD
     <version>8.0.7-SNAPSHOT</version>
-=======
-    <version>8.1.0-SNAPSHOT</version>
->>>>>>> 3366ff9c
   </parent>
 
   <groupId>org.restheart</groupId>
