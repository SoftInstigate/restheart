<?xml version="1.0" encoding="UTF-8"?>
<project xmlns="http://maven.apache.org/POM/4.0.0" xmlns:xsi="http://www.w3.org/2001/XMLSchema-instance" xsi:schemaLocation="http://maven.apache.org/POM/4.0.0 http://maven.apache.org/xsd/maven-4.0.0.xsd">
    <modelVersion>4.0.0</modelVersion>

    <parent>
        <groupId>org.restheart</groupId>
        <artifactId>restheart-examples</artifactId>
<<<<<<< HEAD
        <version>7.7.1-SNAPSHOT</version>
=======
        <version>1.0.0-SNAPSHOT</version>
>>>>>>> 8e921bbd
    </parent>

    <artifactId>greeter-service</artifactId>

    <dependencies>
        <dependency>
            <groupId>org.restheart</groupId>
            <artifactId>restheart-commons</artifactId>
            <scope>provided</scope>
        </dependency>
    </dependencies>
</project><|MERGE_RESOLUTION|>--- conflicted
+++ resolved
@@ -5,11 +5,7 @@
     <parent>
         <groupId>org.restheart</groupId>
         <artifactId>restheart-examples</artifactId>
-<<<<<<< HEAD
-        <version>7.7.1-SNAPSHOT</version>
-=======
         <version>1.0.0-SNAPSHOT</version>
->>>>>>> 8e921bbd
     </parent>
 
     <artifactId>greeter-service</artifactId>
