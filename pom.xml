<?xml version="1.0" encoding="UTF-8"?>
<project xmlns="http://maven.apache.org/POM/4.0.0" xmlns:xsi="http://www.w3.org/2001/XMLSchema-instance" xsi:schemaLocation="http://maven.apache.org/POM/4.0.0 http://maven.apache.org/xsd/maven-4.0.0.xsd">
    <modelVersion>4.0.0</modelVersion>
    <groupId>org.restheart</groupId>
    <artifactId>restheart</artifactId>
<<<<<<< HEAD
    <version>4.0.0-SNAPSHOT</version>
=======
    <version>3.9.0-SNAPSHOT</version>
>>>>>>> d064583b
    <packaging>jar</packaging>
    <name>Restheart</name>
    <description>
        RESTHeart the Web API for MongoDB.
    </description>
    <url>http://www.restheart.org</url>
    <inceptionYear>2014</inceptionYear>

    <properties>
        <project.build.sourceEncoding>UTF-8</project.build.sourceEncoding>
        <maven.compiler.source>11</maven.compiler.source>
        <maven.compiler.target>11</maven.compiler.target>
        <checkstyle.file.path>checkstyle-checker.xml</checkstyle.file.path>
        <dependency.locations.enabled>false</dependency.locations.enabled>
        <!-- By default skip integration tests. Use 'mvn verify -DskipITs=false' to run them. -->
        <skipITs>true</skipITs>
    </properties>

    <!-- Project Information -->
    <organization>
        <name>SoftInstigate</name>
        <url>http://www.softinstigate.com</url>
    </organization>

    <licenses>
        <license>
            <name>GNU AFFERO GENERAL PUBLIC LICENSE</name>
            <url>http://www.gnu.org/licenses/agpl-3.0.html</url>
            <distribution>repo</distribution>
            <comments>A business-friendly OSS license</comments>
        </license>
        <license>
            <name>RESTHeart COMMERCIAL LICENSE</name>
            <url>https://github.com/SoftInstigate/restheart/blob/master/COMM-LICENSE.txt</url>
            <distribution>manual</distribution>
            <comments>Optional commercial license</comments>
        </license>
    </licenses>

    <developers>
        <developer>
            <id>ujibang</id>
            <name>Andrea</name>
            <email>andrea@softinstigate.com</email>
            <url>https://www.linkedin.com/in/adicesare</url>
            <organization>SoftInstigate</organization>
            <organizationUrl>http://www.softinstigate.com</organizationUrl>
            <roles>
                <role>architect</role>
                <role>developer</role>
            </roles>
            <timezone>+1</timezone>
            <properties>
                <picUrl>https://pbs.twimg.com/profile_images/491316822101479424/dfngbj7q.jpeg</picUrl>
            </properties>
        </developer>
        <developer>
            <id>mkj6</id>
            <name>Maurizio</name>
            <email>maurizio@softinstigate.com</email>
            <url>http://www.maurizioturatti.com</url>
            <organization>SoftInstigate</organization>
            <organizationUrl>http://www.softinstigate.com</organizationUrl>
            <roles>
                <role>developer</role>
            </roles>
            <timezone>+1</timezone>
            <properties>
                <picUrl>https://pbs.twimg.com/profile_images/510140480999272448/Ht9Rn6gz.jpeg</picUrl>
            </properties>
        </developer>
    </developers>

    <issueManagement>
        <url>https://github.com/SoftInstigate/restheart/issues</url>
        <system>GitHub Issues</system>
    </issueManagement>

    <distributionManagement>
        <snapshotRepository>
            <id>ossrh</id>
            <url>https://oss.sonatype.org/content/repositories/snapshots</url>
        </snapshotRepository>
        <repository>
            <id>ossrh</id>
            <url>https://oss.sonatype.org/service/local/staging/deploy/maven2/</url>
        </repository>
    </distributionManagement>

    <repositories>
        <repository>
            <id>jitpack.io</id>
            <url>https://jitpack.io</url>
        </repository>
    </repositories>

    <scm>
        <url>https://github.com/SoftInstigate/restheart</url>
        <connection>scm:git:git@github.com:SoftInstigate/restheart.git</connection>
        <developerConnection>scm:git:git@github.com:SoftInstigate/restheart.git</developerConnection>
    </scm>

    <dependencies>
        <dependency>
            <groupId>org.mongodb</groupId>
            <artifactId>mongodb-driver</artifactId>
            <version>3.9.1</version>
        </dependency>

        <!-- update undertow dependency to avoid warning log message:
<<<<<<< HEAD
             WARNING: An illegal reflective access operation has occurred -->
=======
        WARNING: An illegal reflective access operation has occurred -->
>>>>>>> d064583b
        <dependency>
            <groupId>org.jboss.xnio</groupId>
            <artifactId>xnio-nio</artifactId>
            <version>3.6.5.Final</version>
        </dependency>
<<<<<<< HEAD
        
        <!-- update undertow dependency to avoid warning log message:
             WARNING: An illegal reflective access operation has occurred -->
        <dependency>
            <groupId>org.jboss.threads</groupId>
            <artifactId>jboss-threads</artifactId>
            <version>2.3.2.Final</version>
        </dependency>
        
=======

        <!-- update undertow dependency to avoid warning log message:
        WARNING: An illegal reflective access operation has occurred -->
        <dependency>
            <groupId>org.jboss.threads</groupId>
            <artifactId>jboss-threads</artifactId>
            <version>2.3.3.Final</version>
        </dependency>

>>>>>>> d064583b
        <dependency>
            <groupId>io.undertow</groupId>
            <artifactId>undertow-core</artifactId>
            <version>2.0.17.Final</version>
        </dependency>

        <dependency>
            <groupId>com.google.guava</groupId>
            <artifactId>guava</artifactId>
            <!-- WARNING: v 27.0.1-jre fails integration tests, don't upgrade! -->
            <version>27.0-jre</version>
        </dependency>

        <dependency>
            <groupId>org.yaml</groupId>
            <artifactId>snakeyaml</artifactId>
            <version>1.23</version>
        </dependency>

        <dependency>
            <groupId>ch.qos.logback</groupId>
            <artifactId>logback-classic</artifactId>
            <version>1.2.3</version>
        </dependency>
        
        <dependency>
            <groupId>org.kohsuke</groupId>
            <artifactId>akuma</artifactId>
            <version>1.10</version>
        </dependency>

        <dependency>
            <groupId>org.fusesource.jansi</groupId>
            <artifactId>jansi</artifactId>
            <version>1.17.1</version>
        </dependency>

        <dependency>
            <groupId>com.github.everit-org.json-schema</groupId>
            <artifactId>org.everit.json.schema</artifactId>
            <version>1.6.0</version>
        </dependency>

        <dependency>
            <groupId>org.apache.tika</groupId>
            <artifactId>tika-core</artifactId>
            <version>1.20</version>
        </dependency>

        <dependency>
            <groupId>io.dropwizard.metrics</groupId>
            <artifactId>metrics-core</artifactId>
            <version>4.0.5</version>
        </dependency>

        <dependency>
            <groupId>com.beust</groupId>
            <artifactId>jcommander</artifactId>
            <version>1.72</version>
        </dependency>

        <dependency>
            <groupId>com.github.spullara.mustache.java</groupId>
            <artifactId>compiler</artifactId>
            <version>0.9.6</version>
            <type>jar</type>
        </dependency>

        <!-- BEGIN Test dependencies -->
        <dependency>
            <groupId>junit</groupId>
            <artifactId>junit</artifactId>
            <version>4.12</version>
            <scope>test</scope>
        </dependency>

        <dependency>
            <groupId>org.mockito</groupId>
            <artifactId>mockito-core</artifactId>
            <version>2.23.4</version>
            <scope>test</scope>
        </dependency>

        <dependency>
            <groupId>org.apache.httpcomponents</groupId>
            <artifactId>fluent-hc</artifactId>
            <version>4.5.6</version>
            <scope>test</scope>
        </dependency>

        <dependency>
            <groupId>com.mashape.unirest</groupId>
            <artifactId>unirest-java</artifactId>
            <version>1.4.9</version>
            <scope>test</scope>
        </dependency>

        <dependency>
            <groupId>com.eclipsesource.minimal-json</groupId>
            <artifactId>minimal-json</artifactId>
            <version>0.9.5</version>
            <scope>test</scope>
        </dependency>
        <!-- END Test dependencies -->
    </dependencies>

    <build>
        <finalName>${project.artifactId}-${project.version}-nodeps</finalName>
        <plugins>
            <plugin>
                <groupId>org.apache.maven.plugins</groupId>
                <artifactId>maven-enforcer-plugin</artifactId>
                <version>3.0.0-M2</version>
                <executions>
                    <execution>
                        <id>enforce-versions</id>
                        <goals>
                            <goal>enforce</goal>
                        </goals>
                        <configuration>
                            <rules>
                                <requireMavenVersion>
                                    <version>3.3</version>
                                </requireMavenVersion>
                                <requireReleaseDeps>
                                    <message>No Snapshots Allowed!</message>
                                    <excludes/>
                                </requireReleaseDeps>
                                <requireJavaVersion>
                                    <version>1.8</version>
                                </requireJavaVersion>
                            </rules>
                            <fail>true</fail>
                        </configuration>
                    </execution>
                </executions>
            </plugin>

            <plugin>
                <groupId>org.apache.maven.plugins</groupId>
                <artifactId>maven-shade-plugin</artifactId>
                <version>3.2.1</version>
                <configuration>
                    <finalName>${project.artifactId}</finalName>
                    <createDependencyReducedPom>true</createDependencyReducedPom>
                    <filters>
                        <filter>
                            <artifact>*:*</artifact>
                            <excludes>
                                <exclude>META-INF/*.SF</exclude>
                                <exclude>META-INF/*.DSA</exclude>
                                <exclude>META-INF/*.RSA</exclude>
                                <exclude>META-INF/*.txt</exclude>
                            </excludes>
                        </filter>
                        <filter>
                            <!-- removing overlapping classes, defined also in guava -->
                            <artifact>com.google.guava:failureaccess</artifact>
                            <excludes>
                                <exclude>com/google/common/util/concurrent/internal/InternalFutureFailureAccess.class</exclude>
                                <exclude>com/google/common/util/concurrent/internal/InternalFutures.class</exclude>
                            </excludes>
                        </filter>
                    </filters>
                </configuration>
                <executions>
                    <execution>
                        <phase>package</phase>
                        <goals>
                            <goal>shade</goal>
                        </goals>
                        <configuration>
                            <transformers>
                                <transformer implementation="org.apache.maven.plugins.shade.resource.ApacheLicenseResourceTransformer">
                                </transformer>
                                <transformer implementation="org.apache.maven.plugins.shade.resource.ApacheNoticeResourceTransformer">
                                    <addHeader>false</addHeader>
                                </transformer>
                                <transformer implementation="org.apache.maven.plugins.shade.resource.IncludeResourceTransformer">
                                    <resource>META-INF/LICENSE.txt</resource>
                                    <file>LICENSE.txt</file>
                                </transformer>
                                <transformer implementation="org.apache.maven.plugins.shade.resource.IncludeResourceTransformer">
                                    <resource>META-INF/COMM-LICENSE.txt</resource>
                                    <file>COMM-LICENSE.txt</file>
                                </transformer>
                                <transformer implementation="org.apache.maven.plugins.shade.resource.ManifestResourceTransformer">
                                    <mainClass>org.restheart.Bootstrapper</mainClass>
                                </transformer>
                            </transformers>
                        </configuration>
                    </execution>
                </executions>
            </plugin>

            <plugin>
                <groupId>org.apache.maven.plugins</groupId>
                <artifactId>maven-assembly-plugin</artifactId>
                <version>3.1.1</version>
                <executions>
                    <execution>
                        <id>bin</id>
                        <phase>package</phase>
                        <goals>
                            <goal>single</goal>
                        </goals>
                        <configuration>
                            <id>bin</id>
                            <appendAssemblyId>false</appendAssemblyId>
                            <finalName>${project.artifactId}-${project.version}</finalName>
                            <descriptors>
                                <descriptor>assembly.xml</descriptor>
                            </descriptors>
                            <attach>false</attach>
                            <tarLongFileMode>posix</tarLongFileMode>
                        </configuration>
                    </execution>
                </executions>
            </plugin>

            <plugin>
                <groupId>org.apache.maven.plugins</groupId>
                <artifactId>maven-jar-plugin</artifactId>
                <version>3.1.1</version>
                <configuration>
                    <archive>
                        <manifest>
                            <addClasspath>true</addClasspath>
                            <mainClass>org.restheart.Bootstrapper</mainClass>
                            <addDefaultImplementationEntries>true</addDefaultImplementationEntries>
                            <addDefaultSpecificationEntries>true</addDefaultSpecificationEntries>
                        </manifest>
                        <manifestEntries>
                            <Build-Time>${maven.build.timestamp}</Build-Time>
                        </manifestEntries>
                    </archive>
                </configuration>
            </plugin>

            <plugin>
                <groupId>org.apache.maven.plugins</groupId>
                <artifactId>maven-compiler-plugin</artifactId>
                <version>3.8.0</version>
                <configuration>
                    <debug>true</debug>
                    <!--<compilerArgument>-Xlint</compilerArgument>-->
                    <showDeprecation>true</showDeprecation>
                </configuration>
            </plugin>

            <plugin>
                <groupId>org.apache.maven.plugins</groupId>
                <artifactId>maven-failsafe-plugin</artifactId>
                <version>2.22.1</version>
                <executions>
                    <execution>
                        <goals>
                            <goal>integration-test</goal>
                            <goal>verify</goal>
                        </goals>
                    </execution>
                </executions>
            </plugin>

            <plugin>
                <groupId>org.apache.maven.plugins</groupId>
                <artifactId>maven-antrun-plugin</artifactId>
                <version>1.8</version>
                <executions>
                    <execution>
                        <id>start-server</id>
                        <!--
                        NOTE: in order to execute the integration test suite you need to be on
                        Linux, OSX or Solaris and have MongoDB started on default port without authentication.
                        Simpler alternative:
                            1) Start Docker
                            2) Execute the bash script ./bin/integration-tests.sh
                        -->
                        <phase>pre-integration-test</phase>
                        <configuration>
                            <skip>${skipITs}</skip>
                            <target>
                                <echo>Running integration tests against a forked RESTHeart's instance...</echo>
                                <exec dir="${basedir}" executable="${basedir}/bin/start.sh">
                                    <arg value="${basedir}/etc/test/restheart-integrationtest.yml"/>
                                    <arg value="--fork"/>
                                </exec>
                            </target>
                        </configuration>
                        <goals>
                            <goal>run</goal>
                        </goals>
                    </execution>
                    <execution>
                        <id>stop-server</id>
                        <phase>post-integration-test</phase>
                        <configuration>
                            <skip>${skipITs}</skip>
                            <target>
                                <echo>Stopping forked RESTHeart's instance...</echo>
                                <exec dir="${basedir}" executable="${basedir}/bin/stop.sh">
                                    <arg value="${basedir}/etc/test/restheart-integrationtest.yml"/>
                                </exec>
                            </target>
                        </configuration>
                        <goals>
                            <goal>run</goal>
                        </goals>
                    </execution>
                </executions>
            </plugin>

            <plugin>
                <groupId>org.sonatype.plugins</groupId>
                <artifactId>nexus-staging-maven-plugin</artifactId>
                <version>1.6.8</version>
                <extensions>true</extensions>
                <configuration>
                    <serverId>ossrh</serverId>
                    <nexusUrl>https://oss.sonatype.org/</nexusUrl>
                    <autoReleaseAfterClose>true</autoReleaseAfterClose>
                </configuration>
            </plugin>
        </plugins>
    </build>

    <profiles>
        <profile>
            <id>report</id>
            <build>
                <plugins>
                    <plugin>
                        <groupId>org.apache.maven.plugins</groupId>
                        <artifactId>maven-site-plugin</artifactId>
                        <version>3.7.1</version>
                    </plugin>

                    <plugin>
                        <groupId>org.apache.maven.plugins</groupId>
                        <artifactId>maven-project-info-reports-plugin</artifactId>
                        <version>3.0.0</version>
                    </plugin>

                    <plugin>
                        <groupId>com.github.github</groupId>
                        <artifactId>site-maven-plugin</artifactId>
                        <version>0.12</version>
                        <configuration>
                            <server>github</server>
                            <message>Creating site for ${project.version}</message>
                        </configuration>
                        <executions>
                            <execution>
                                <goals>
                                    <goal>site</goal>
                                </goals>
                                <phase>site</phase>
                            </execution>
                        </executions>
                    </plugin>

                    <plugin>
                        <groupId>org.apache.maven.plugins</groupId>
                        <artifactId>maven-checkstyle-plugin</artifactId>
                        <version>3.0.0</version>
                        <dependencies>
                            <dependency>
                                <groupId>com.puppycrawl.tools</groupId>
                                <artifactId>checkstyle</artifactId>
                                <version>8.16</version>
                            </dependency>
                        </dependencies>
                        <configuration>
                            <configLocation>${checkstyle.file.path}</configLocation>
                        </configuration>
                    </plugin>

                </plugins>
            </build>
            <reporting>
                <plugins>
                    <plugin>
                        <groupId>org.apache.maven.plugins</groupId>
                        <artifactId>maven-surefire-report-plugin</artifactId>
                        <version>2.22.1</version>
                        <reportSets>
                            <reportSet>
                                <id>integration-tests</id>
                                <reports>
                                    <report>failsafe-report-only</report>
                                </reports>
                            </reportSet>
                        </reportSets>
                    </plugin>

                    <plugin>
                        <groupId>org.codehaus.mojo</groupId>
                        <artifactId>versions-maven-plugin</artifactId>
                        <version>2.7</version>
                        <reportSets>
                            <reportSet>
                                <reports>
                                    <report>dependency-updates-report</report>
                                    <report>plugin-updates-report</report>
                                    <report>property-updates-report</report>
                                </reports>
                            </reportSet>
                        </reportSets>
                    </plugin>

                    <plugin>
                        <groupId>org.apache.maven.plugins</groupId>
                        <artifactId>maven-checkstyle-plugin</artifactId>
                        <version>3.0.0</version>
                        <configuration>
                            <configLocation>${checkstyle.file.path}</configLocation>
                        </configuration>
                        <reportSets>
                            <reportSet>
                                <reports>
                                    <report>checkstyle</report>
                                </reports>
                            </reportSet>
                        </reportSets>
                    </plugin>

                    <plugin>
                        <groupId>org.codehaus.mojo</groupId>
                        <artifactId>findbugs-maven-plugin</artifactId>
                        <version>3.0.5</version>
                    </plugin>

                    <plugin>
                        <groupId>org.apache.maven.plugins</groupId>
                        <artifactId>maven-pmd-plugin</artifactId>
                        <version>3.11.0</version>
                    </plugin>

                </plugins>
            </reporting>
        </profile>

        <profile>
            <id>release</id>
            <build>
                <plugins>
                    <plugin>
                        <groupId>org.apache.maven.plugins</groupId>
                        <artifactId>maven-enforcer-plugin</artifactId>
                        <version>3.0.0-M2</version>
                        <executions>
                            <execution>
                                <id>enforce-versions-release</id>
                                <goals>
                                    <goal>enforce</goal>
                                </goals>
                                <configuration>
                                    <rules>
                                        <dependencyConvergence/>
                                    </rules>
                                    <fail>false</fail>
                                </configuration>
                            </execution>
                        </executions>
                    </plugin>
                    <plugin>
                        <groupId>org.apache.maven.plugins</groupId>
                        <artifactId>maven-gpg-plugin</artifactId>
                        <version>1.6</version>
                        <executions>
                            <execution>
                                <id>sign-artifacts</id>
                                <phase>verify</phase>
                                <goals>
                                    <goal>sign</goal>
                                </goals>
                                <configuration>
                                    <keyname>SoftInstigate</keyname>
                                </configuration>
                            </execution>
                        </executions>
                    </plugin>
                    <plugin>
                        <groupId>org.apache.maven.plugins</groupId>
                        <artifactId>maven-source-plugin</artifactId>
                        <version>3.0.1</version>
                        <executions>
                            <execution>
                                <id>attach-sources</id>
                                <goals>
                                    <goal>jar-no-fork</goal>
                                </goals>
                            </execution>
                        </executions>
                    </plugin>
                    <plugin>
                        <groupId>org.apache.maven.plugins</groupId>
                        <artifactId>maven-javadoc-plugin</artifactId>
                        <version>3.0.1</version>
                        <configuration>
                            <additionalparam>-Xdoclint:none</additionalparam>
                            <failOnError>false</failOnError>
                        </configuration>
                        <executions>
                            <execution>
                                <id>attach-javadocs</id>
                                <goals>
                                    <goal>jar</goal>
                                </goals>
                            </execution>
                        </executions>
                    </plugin>
                </plugins>
            </build>
        </profile>
    </profiles>
</project><|MERGE_RESOLUTION|>--- conflicted
+++ resolved
@@ -3,11 +3,7 @@
     <modelVersion>4.0.0</modelVersion>
     <groupId>org.restheart</groupId>
     <artifactId>restheart</artifactId>
-<<<<<<< HEAD
     <version>4.0.0-SNAPSHOT</version>
-=======
-    <version>3.9.0-SNAPSHOT</version>
->>>>>>> d064583b
     <packaging>jar</packaging>
     <name>Restheart</name>
     <description>
@@ -118,37 +114,21 @@
         </dependency>
 
         <!-- update undertow dependency to avoid warning log message:
-<<<<<<< HEAD
-             WARNING: An illegal reflective access operation has occurred -->
-=======
         WARNING: An illegal reflective access operation has occurred -->
->>>>>>> d064583b
         <dependency>
             <groupId>org.jboss.xnio</groupId>
             <artifactId>xnio-nio</artifactId>
-            <version>3.6.5.Final</version>
-        </dependency>
-<<<<<<< HEAD
+            <version>3.7.0.Final</version>
+        </dependency>
         
         <!-- update undertow dependency to avoid warning log message:
              WARNING: An illegal reflective access operation has occurred -->
         <dependency>
             <groupId>org.jboss.threads</groupId>
             <artifactId>jboss-threads</artifactId>
-            <version>2.3.2.Final</version>
+            <version>2.3.3.Final</version>
         </dependency>
         
-=======
-
-        <!-- update undertow dependency to avoid warning log message:
-        WARNING: An illegal reflective access operation has occurred -->
-        <dependency>
-            <groupId>org.jboss.threads</groupId>
-            <artifactId>jboss-threads</artifactId>
-            <version>2.3.3.Final</version>
-        </dependency>
-
->>>>>>> d064583b
         <dependency>
             <groupId>io.undertow</groupId>
             <artifactId>undertow-core</artifactId>
