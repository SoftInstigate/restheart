<?xml version="1.0" encoding="UTF-8"?>
<project xmlns="http://maven.apache.org/POM/4.0.0" xmlns:xsi="http://www.w3.org/2001/XMLSchema-instance" xsi:schemaLocation="http://maven.apache.org/POM/4.0.0 http://maven.apache.org/xsd/maven-4.0.0.xsd">
    <modelVersion>4.0.0</modelVersion>
    <groupId>org.restheart</groupId>
    <artifactId>restheart</artifactId>
<<<<<<< HEAD
    <version>3.5.1-SNAPSHOT</version>
=======
    <version>3.6.0-SNAPSHOT</version>
>>>>>>> 67a699aa
    <packaging>jar</packaging>
    <name>Restheart</name>
    <description>
        RESTHeart is the REST API data server for MongoDB.
    </description>
    <url>http://www.restheart.org</url>
    <inceptionYear>2014</inceptionYear>

    <properties>
        <project.build.sourceEncoding>UTF-8</project.build.sourceEncoding>
        <maven.compiler.source>1.8</maven.compiler.source>
        <maven.compiler.target>1.8</maven.compiler.target>
        <checkstyle.file.path>checkstyle-checker.xml</checkstyle.file.path>
        <dependency.locations.enabled>false</dependency.locations.enabled>
        <!-- By default skip integration tests. Use 'mvn verify -DskipITs=false' to run them. -->
        <skipITs>true</skipITs>
    </properties>

    <!-- Project Information -->
    <organization>
        <name>SoftInstigate</name>
        <url>http://www.softinstigate.com</url>
    </organization>

    <licenses>
        <license>
            <name>GNU AFFERO GENERAL PUBLIC LICENSE</name>
            <url>http://www.gnu.org/licenses/agpl-3.0.html</url>
            <distribution>repo</distribution>
            <comments>A business-friendly OSS license</comments>
        </license>
    </licenses>

    <developers>
        <developer>
            <id>ujibang</id>
            <name>Andrea</name>
            <email>andrea@softinstigate.com</email>
            <url>https://www.linkedin.com/in/adicesare</url>
            <organization>SoftInstigate</organization>
            <organizationUrl>http://www.softinstigate.com</organizationUrl>
            <roles>
                <role>architect</role>
                <role>developer</role>
            </roles>
            <timezone>+1</timezone>
            <properties>
                <picUrl>https://pbs.twimg.com/profile_images/491316822101479424/dfngbj7q.jpeg</picUrl>
            </properties>
        </developer>
        <developer>
            <id>mkj6</id>
            <name>Maurizio</name>
            <email>maurizio@softinstigate.com</email>
            <url>http://www.maurizioturatti.com</url>
            <organization>SoftInstigate</organization>
            <organizationUrl>http://www.softinstigate.com</organizationUrl>
            <roles>
                <role>developer</role>
            </roles>
            <timezone>+1</timezone>
            <properties>
                <picUrl>https://pbs.twimg.com/profile_images/510140480999272448/Ht9Rn6gz.jpeg</picUrl>
            </properties>
        </developer>
    </developers>

    <issueManagement>
        <url>https://github.com/SoftInstigate/restheart/issues</url>
        <system>GitHub Issues</system>
    </issueManagement>

    <distributionManagement>
        <snapshotRepository>
            <id>ossrh</id>
            <url>https://oss.sonatype.org/content/repositories/snapshots</url>
        </snapshotRepository>
        <repository>
            <id>ossrh</id>
            <url>https://oss.sonatype.org/service/local/staging/deploy/maven2/</url>
        </repository>
    </distributionManagement>

    <repositories>
        <repository>
            <id>jitpack.io</id>
            <url>https://jitpack.io</url>
        </repository>
    </repositories>
    
    <scm>
        <url>https://github.com/SoftInstigate/restheart</url>
        <connection>scm:git:git@github.com:SoftInstigate/restheart.git</connection>
        <developerConnection>scm:git:git@github.com:SoftInstigate/restheart.git</developerConnection>
    </scm>

    <dependencies>
        <dependency>
            <groupId>org.mongodb</groupId>
            <artifactId>mongodb-driver</artifactId>
            <version>3.8.2</version>
        </dependency>

        <dependency>
            <groupId>io.undertow</groupId>
            <artifactId>undertow-core</artifactId>
            <version>2.0.13.Final</version>
        </dependency>
        
        <dependency>
            <groupId>com.auth0</groupId>
            <artifactId>java-jwt</artifactId>
            <version>3.4.0</version>
        </dependency>

        <dependency>
            <groupId>com.google.guava</groupId>
            <artifactId>guava</artifactId>
            <version>26.0-jre</version>
        </dependency>

        <dependency>
            <groupId>org.yaml</groupId>
            <artifactId>snakeyaml</artifactId>
            <version>1.23</version>
        </dependency>

        <dependency>
            <groupId>ch.qos.logback</groupId>
            <artifactId>logback-classic</artifactId>
            <version>1.2.3</version>
        </dependency>

        <dependency>
            <groupId>org.kohsuke</groupId>
            <artifactId>akuma</artifactId>
            <version>1.10</version>
        </dependency>

        <dependency>
            <groupId>org.fusesource.jansi</groupId>
            <artifactId>jansi</artifactId>
            <version>1.17.1</version>
        </dependency>

        <dependency>
            <groupId>com.github.everit-org.json-schema</groupId>
            <artifactId>org.everit.json.schema</artifactId>
            <version>1.6.0</version>
        </dependency>
        
        <dependency>
            <groupId>org.apache.tika</groupId>
            <artifactId>tika-core</artifactId>
            <version>1.19.1</version>
        </dependency>

        <dependency>
            <groupId>de.svenkubiak</groupId>
            <artifactId>jBCrypt</artifactId>
            <version>0.4.1</version>
        </dependency>

        <dependency>
            <groupId>io.dropwizard.metrics</groupId>
            <artifactId>metrics-core</artifactId>
            <version>4.0.3</version>
        </dependency>
        
        <!-- BEGIN Test dependencies -->
        <dependency>
            <groupId>junit</groupId>
            <artifactId>junit</artifactId>
            <version>4.12</version>
            <scope>test</scope>
        </dependency>

        <dependency>
            <groupId>org.mockito</groupId>
            <artifactId>mockito-core</artifactId>
            <version>2.21.0</version>
            <scope>test</scope>
        </dependency>

        <dependency>
            <groupId>org.apache.httpcomponents</groupId>
            <artifactId>fluent-hc</artifactId>
            <version>4.5.6</version>
            <scope>test</scope>
        </dependency>

        <dependency>
            <groupId>com.mashape.unirest</groupId>
            <artifactId>unirest-java</artifactId>
            <version>1.4.9</version>
            <scope>test</scope>
        </dependency>

        <dependency>
            <groupId>com.eclipsesource.minimal-json</groupId>
            <artifactId>minimal-json</artifactId>
            <version>0.9.5</version>
            <scope>test</scope>
        </dependency>
        <!-- END Test dependencies -->
    </dependencies>

    <build>
        <finalName>${project.artifactId}-${project.version}-nodeps</finalName>
        <plugins>
            <plugin>
                <groupId>org.apache.maven.plugins</groupId>
                <artifactId>maven-enforcer-plugin</artifactId>
                <version>3.0.0-M2</version>
                <executions>
                    <execution>
                        <id>enforce-versions</id>
                        <goals>
                            <goal>enforce</goal>
                        </goals>
                        <configuration>
                            <rules>
                                <requireMavenVersion>
                                    <version>3.3</version>
                                </requireMavenVersion>
                                <requireReleaseDeps>
                                    <message>No Snapshots Allowed!</message>
                                    <excludes/>
                                </requireReleaseDeps>
                                <requireJavaVersion>
                                    <version>1.8</version>
                                </requireJavaVersion>
                            </rules>
                            <fail>true</fail>
                        </configuration>
                    </execution>
                </executions>
            </plugin>
            
            <plugin>
                <groupId>org.apache.maven.plugins</groupId>
                <artifactId>maven-shade-plugin</artifactId>
                <version>3.1.1</version>
                <configuration>
                    <finalName>${project.artifactId}</finalName>
                    <createDependencyReducedPom>true</createDependencyReducedPom>
                    <filters>
                        <filter>
                            <artifact>*:*</artifact>
                            <excludes>
                                <exclude>META-INF/*.SF</exclude>
                                <exclude>META-INF/*.DSA</exclude>
                                <exclude>META-INF/*.RSA</exclude>
                            </excludes>
                        </filter>
                    </filters>
                </configuration>
                <executions>
                    <execution>
                        <phase>package</phase>
                        <goals>
                            <goal>shade</goal>
                        </goals>
                        <configuration>
                            <transformers>
                                <transformer implementation="org.apache.maven.plugins.shade.resource.ManifestResourceTransformer">
                                    <mainClass>org.restheart.Bootstrapper</mainClass>
                                </transformer>
                            </transformers>
                        </configuration>
                    </execution>
                </executions>
            </plugin>

            <plugin>
                <groupId>org.apache.maven.plugins</groupId>
                <artifactId>maven-assembly-plugin</artifactId>
                <version>3.1.0</version>
                <executions>
                    <execution>
                        <id>bin</id>
                        <phase>package</phase>
                        <goals>
                            <goal>single</goal>
                        </goals>
                        <configuration>
                            <id>bin</id>
                            <appendAssemblyId>false</appendAssemblyId>
                            <finalName>${project.artifactId}-${project.version}</finalName>
                            <descriptors>
                                <descriptor>assembly.xml</descriptor>
                            </descriptors>
                            <attach>false</attach>
                            <tarLongFileMode>posix</tarLongFileMode>
                        </configuration>
                    </execution>
                </executions>
            </plugin>
      
            <plugin>
                <groupId>org.apache.maven.plugins</groupId>
                <artifactId>maven-jar-plugin</artifactId>
                <version>3.1.0</version>
                <configuration>
                    <archive>
                        <manifest>
                            <addClasspath>true</addClasspath>
                            <mainClass>org.restheart.Bootstrapper</mainClass>
                            <addDefaultImplementationEntries>true</addDefaultImplementationEntries>
                            <addDefaultSpecificationEntries>true</addDefaultSpecificationEntries>
                        </manifest>
                    </archive>
                </configuration>
            </plugin>

            <plugin>
                <groupId>org.apache.maven.plugins</groupId>
                <artifactId>maven-compiler-plugin</artifactId>
                <version>3.8.0</version>
                <configuration>
                    <debug>true</debug>
                    <!--<compilerArgument>-Xlint</compilerArgument>-->
                    <showDeprecation>false</showDeprecation>
                </configuration>
            </plugin>

            <plugin>
                <groupId>org.apache.maven.plugins</groupId>
                <artifactId>maven-failsafe-plugin</artifactId>
                <version>2.22.0</version>
                <executions>
                    <execution>
                        <goals>
                            <goal>integration-test</goal>
                            <goal>verify</goal>
                        </goals>
                    </execution>
                </executions>
            </plugin>
            
            <plugin>
                <groupId>org.apache.maven.plugins</groupId>
                <artifactId>maven-antrun-plugin</artifactId>
                <version>1.8</version>
                <executions>
                    <execution>
                        <id>start-server</id>
                        <phase>pre-integration-test</phase>
                        <configuration>
                            <skip>${skipITs}</skip>
                            <target>
                                <echo>***** NOTE: in order to execute the integration test suite you need:</echo>
                                <echo>1 - Linux, OSX or Solaris (server is started with --fork option via bash script)</echo>
                                <echo>2 - mongodb already started on default port without authentication enabled (no --auth option)</echo>
                                <exec dir="${basedir}" executable="${basedir}/bin/start.sh">
                                    <arg value="${basedir}/etc/restheart-integrationtest.yml"/>
                                </exec>
                            </target>
                        </configuration>
                        <goals>
                            <goal>run</goal>
                        </goals>
                    </execution>
                    <execution>
                        <id>stop-server</id>
                        <phase>post-integration-test</phase>
                        <configuration>
                            <skip>${skipITs}</skip>
                            <target>
                                <exec dir="${basedir}" executable="${basedir}/bin/stop.sh">
                                    <arg value="${basedir}/etc/restheart-integrationtest.yml"/>
                                </exec>
                            </target>
                        </configuration>
                        <goals>
                            <goal>run</goal>
                        </goals>
                    </execution>
                </executions>
            </plugin>
            
            <plugin>
                <groupId>org.sonatype.plugins</groupId>
                <artifactId>nexus-staging-maven-plugin</artifactId>
                <version>1.6.8</version>
                <extensions>true</extensions>
                <configuration>
                    <serverId>ossrh</serverId>
                    <nexusUrl>https://oss.sonatype.org/</nexusUrl>
                    <autoReleaseAfterClose>true</autoReleaseAfterClose>
                </configuration>
            </plugin>
        </plugins>
    </build>

    <profiles>
        <profile>
            <id>report</id>
            <build>
                <plugins>
                    <plugin>
                        <groupId>org.apache.maven.plugins</groupId>
                        <artifactId>maven-site-plugin</artifactId>
                        <version>3.7.1</version>
                    </plugin>
                    
                    <plugin>
                        <groupId>org.apache.maven.plugins</groupId>
                        <artifactId>maven-project-info-reports-plugin</artifactId>
                        <version>3.0.0</version>
                    </plugin>
                    
                    <plugin>
                        <groupId>com.github.github</groupId>
                        <artifactId>site-maven-plugin</artifactId>
                        <version>0.12</version>
                        <configuration>
                            <server>github</server>
                            <message>Creating site for ${project.version}</message>
                        </configuration>
                        <executions>
                            <execution>
                                <goals>
                                    <goal>site</goal>
                                </goals>
                                <phase>site</phase>
                            </execution>
                        </executions>
                    </plugin>

                    <plugin>
                        <groupId>org.apache.maven.plugins</groupId>
                        <artifactId>maven-checkstyle-plugin</artifactId>
                        <version>3.0.0</version>
                        <dependencies>
                            <dependency>
                                <groupId>com.puppycrawl.tools</groupId>
                                <artifactId>checkstyle</artifactId>
                                <version>8.8</version>
                            </dependency>
                        </dependencies>
                        <configuration>
                            <configLocation>${checkstyle.file.path}</configLocation>
                        </configuration>
                    </plugin>

                </plugins>
            </build>
            <reporting>
                <plugins>
                    <plugin>
                        <groupId>org.apache.maven.plugins</groupId>
                        <artifactId>maven-surefire-report-plugin</artifactId>
                        <version>2.22.0</version>
                        <reportSets>
                            <reportSet>
                                <id>integration-tests</id>
                                <reports>
                                    <report>failsafe-report-only</report>
                                </reports>
                            </reportSet>
                        </reportSets>
                    </plugin>

                    <plugin>
                        <groupId>org.codehaus.mojo</groupId>
                        <artifactId>versions-maven-plugin</artifactId>
                        <version>2.6</version>
                        <reportSets>
                            <reportSet>
                                <reports>
                                    <report>dependency-updates-report</report>
                                    <report>plugin-updates-report</report>
                                    <report>property-updates-report</report>
                                </reports>
                            </reportSet>
                        </reportSets>
                    </plugin>

                    <plugin>
                        <groupId>org.apache.maven.plugins</groupId>
                        <artifactId>maven-checkstyle-plugin</artifactId>
                        <version>3.0.0</version>
                        <configuration>
                            <configLocation>${checkstyle.file.path}</configLocation>
                        </configuration>
                        <reportSets>
                            <reportSet>
                                <reports>
                                    <report>checkstyle</report>
                                </reports>
                            </reportSet>
                        </reportSets>
                    </plugin>

                    <plugin>
                        <groupId>org.codehaus.mojo</groupId>
                        <artifactId>findbugs-maven-plugin</artifactId>
                        <version>3.0.5</version>
                    </plugin>

                    <plugin>
                        <groupId>org.apache.maven.plugins</groupId>
                        <artifactId>maven-pmd-plugin</artifactId>
                        <version>3.10.0</version>
                    </plugin>

                </plugins>
            </reporting>
        </profile>

        <profile>
            <id>release</id>
            <build>
                <plugins>
                    <plugin>
                        <groupId>org.apache.maven.plugins</groupId>
                        <artifactId>maven-enforcer-plugin</artifactId>
                        <version>3.0.0-M2</version>
                        <executions>
                            <execution>
                                <id>enforce-versions-release</id>
                                <goals>
                                    <goal>enforce</goal>
                                </goals>
                                <configuration>
                                    <rules>
                                        <dependencyConvergence/>
                                    </rules>
                                    <fail>false</fail>
                                </configuration>
                            </execution>
                        </executions>
                    </plugin>
                    <plugin>
                        <groupId>org.apache.maven.plugins</groupId>
                        <artifactId>maven-gpg-plugin</artifactId>
                        <version>1.6</version>
                        <executions>
                            <execution>
                                <id>sign-artifacts</id>
                                <phase>verify</phase>
                                <goals>
                                    <goal>sign</goal>
                                </goals>
                                <configuration>
                                    <keyname>SoftInstigate</keyname>
                                </configuration>
                            </execution>
                        </executions>
                    </plugin>
                    <plugin>
                        <groupId>org.apache.maven.plugins</groupId>
                        <artifactId>maven-source-plugin</artifactId>
                        <version>3.0.1</version>
                        <executions>
                            <execution>
                                <id>attach-sources</id>
                                <goals>
                                    <goal>jar-no-fork</goal>
                                </goals>
                            </execution>
                        </executions>
                    </plugin>
                    <plugin>
                        <groupId>org.apache.maven.plugins</groupId>
                        <artifactId>maven-javadoc-plugin</artifactId>
                        <version>3.0.1</version>
                        <configuration>
                            <additionalparam>-Xdoclint:none</additionalparam>
                            <failOnError>false</failOnError>
                        </configuration>
                        <executions>
                            <execution>
                                <id>attach-javadocs</id>
                                <goals>
                                    <goal>jar</goal>
                                </goals>
                            </execution>
                        </executions>
                    </plugin>
                </plugins>
            </build>
        </profile>
    </profiles>
</project><|MERGE_RESOLUTION|>--- conflicted
+++ resolved
@@ -3,11 +3,7 @@
     <modelVersion>4.0.0</modelVersion>
     <groupId>org.restheart</groupId>
     <artifactId>restheart</artifactId>
-<<<<<<< HEAD
     <version>3.5.1-SNAPSHOT</version>
-=======
-    <version>3.6.0-SNAPSHOT</version>
->>>>>>> 67a699aa
     <packaging>jar</packaging>
     <name>Restheart</name>
     <description>
