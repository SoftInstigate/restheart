<?xml version="1.0" encoding="UTF-8"?>
<project xmlns="http://maven.apache.org/POM/4.0.0" xmlns:xsi="http://www.w3.org/2001/XMLSchema-instance" xsi:schemaLocation="http://maven.apache.org/POM/4.0.0 http://maven.apache.org/xsd/maven-4.0.0.xsd">
    <modelVersion>4.0.0</modelVersion>
    <groupId>org.restheart</groupId>
    <artifactId>restheart</artifactId>
<<<<<<< HEAD
    <version>4.0.0-SNAPSHOT</version>
=======
    <version>3.8.0-SNAPSHOT</version>
>>>>>>> e264cdd2
    <packaging>jar</packaging>
    <name>Restheart</name>
    <description>
        RESTHeart the Web API for MongoDB.
    </description>
    <url>http://www.restheart.org</url>
    <inceptionYear>2014</inceptionYear>

    <properties>
        <project.build.sourceEncoding>UTF-8</project.build.sourceEncoding>
        <maven.compiler.source>11</maven.compiler.source>
        <maven.compiler.target>11</maven.compiler.target>
        <checkstyle.file.path>checkstyle-checker.xml</checkstyle.file.path>
        <dependency.locations.enabled>false</dependency.locations.enabled>
        <!-- By default skip integration tests. Use 'mvn verify -DskipITs=false' to run them. -->
        <skipITs>true</skipITs>
    </properties>

    <!-- Project Information -->
    <organization>
        <name>SoftInstigate</name>
        <url>http://www.softinstigate.com</url>
    </organization>

    <licenses>
        <license>
            <name>GNU AFFERO GENERAL PUBLIC LICENSE</name>
            <url>http://www.gnu.org/licenses/agpl-3.0.html</url>
            <distribution>repo</distribution>
            <comments>A business-friendly OSS license</comments>
        </license>
        <license>
            <name>RESTHeart COMMERCIAL LICENSE</name>
            <url>https://github.com/SoftInstigate/restheart/blob/master/COMM-LICENSE.txt</url>
            <distribution>manual</distribution>
            <comments>Optional commercial license</comments>
        </license>
    </licenses>

    <developers>
        <developer>
            <id>ujibang</id>
            <name>Andrea</name>
            <email>andrea@softinstigate.com</email>
            <url>https://www.linkedin.com/in/adicesare</url>
            <organization>SoftInstigate</organization>
            <organizationUrl>http://www.softinstigate.com</organizationUrl>
            <roles>
                <role>architect</role>
                <role>developer</role>
            </roles>
            <timezone>+1</timezone>
            <properties>
                <picUrl>https://pbs.twimg.com/profile_images/491316822101479424/dfngbj7q.jpeg</picUrl>
            </properties>
        </developer>
        <developer>
            <id>mkj6</id>
            <name>Maurizio</name>
            <email>maurizio@softinstigate.com</email>
            <url>http://www.maurizioturatti.com</url>
            <organization>SoftInstigate</organization>
            <organizationUrl>http://www.softinstigate.com</organizationUrl>
            <roles>
                <role>developer</role>
            </roles>
            <timezone>+1</timezone>
            <properties>
                <picUrl>https://pbs.twimg.com/profile_images/510140480999272448/Ht9Rn6gz.jpeg</picUrl>
            </properties>
        </developer>
    </developers>

    <issueManagement>
        <url>https://github.com/SoftInstigate/restheart/issues</url>
        <system>GitHub Issues</system>
    </issueManagement>

    <distributionManagement>
        <snapshotRepository>
            <id>ossrh</id>
            <url>https://oss.sonatype.org/content/repositories/snapshots</url>
        </snapshotRepository>
        <repository>
            <id>ossrh</id>
            <url>https://oss.sonatype.org/service/local/staging/deploy/maven2/</url>
        </repository>
    </distributionManagement>

    <repositories>
        <repository>
            <id>jitpack.io</id>
            <url>https://jitpack.io</url>
        </repository>
    </repositories>

    <scm>
        <url>https://github.com/SoftInstigate/restheart</url>
        <connection>scm:git:git@github.com:SoftInstigate/restheart.git</connection>
        <developerConnection>scm:git:git@github.com:SoftInstigate/restheart.git</developerConnection>
    </scm>

    <dependencies>
        <dependency>
            <groupId>org.mongodb</groupId>
            <artifactId>mongodb-driver</artifactId>
            <version>3.9.1</version>
        </dependency>

        <!-- update undertow dependency to avoid warning log message:
             WARNING: An illegal reflective access operation has occurred -->
        <dependency>
            <groupId>org.jboss.xnio</groupId>
            <artifactId>xnio-nio</artifactId>
            <version>3.6.5.Final</version>
        </dependency>
        
        <!-- update undertow dependency to avoid warning log message:
             WARNING: An illegal reflective access operation has occurred -->
        <dependency>
            <groupId>org.jboss.threads</groupId>
            <artifactId>jboss-threads</artifactId>
            <version>2.3.2.Final</version>
        </dependency>
        
        <dependency>
            <groupId>io.undertow</groupId>
            <artifactId>undertow-core</artifactId>
            <version>2.0.16.Final</version>
        </dependency>

        <dependency>
<<<<<<< HEAD
=======
            <groupId>com.auth0</groupId>
            <artifactId>java-jwt</artifactId>
            <!-- WARNING: v 3.5.0 doesn't compile -->
            <version>3.4.1</version>
        </dependency>

        <dependency>
>>>>>>> e264cdd2
            <groupId>com.google.guava</groupId>
            <artifactId>guava</artifactId>
            <!-- WARNING: v 27.0.1-jre fails integration tests, don't upgrade! -->
            <version>27.0-jre</version>
        </dependency>

        <dependency>
            <groupId>org.yaml</groupId>
            <artifactId>snakeyaml</artifactId>
            <version>1.23</version>
        </dependency>

        <dependency>
            <groupId>ch.qos.logback</groupId>
            <artifactId>logback-classic</artifactId>
            <version>1.2.3</version>
        </dependency>
        
        <dependency>
            <groupId>org.kohsuke</groupId>
            <artifactId>akuma</artifactId>
            <version>1.10</version>
        </dependency>

        <dependency>
            <groupId>org.fusesource.jansi</groupId>
            <artifactId>jansi</artifactId>
            <version>1.17.1</version>
        </dependency>

        <dependency>
            <groupId>com.github.everit-org.json-schema</groupId>
            <artifactId>org.everit.json.schema</artifactId>
            <version>1.6.0</version>
        </dependency>

        <dependency>
            <groupId>org.apache.tika</groupId>
            <artifactId>tika-core</artifactId>
            <version>1.20</version>
        </dependency>

        <dependency>
            <groupId>io.dropwizard.metrics</groupId>
            <artifactId>metrics-core</artifactId>
            <version>4.0.5</version>
        </dependency>

        <dependency>
            <groupId>com.beust</groupId>
            <artifactId>jcommander</artifactId>
            <version>1.72</version>
        </dependency>

        <dependency>
            <groupId>com.github.spullara.mustache.java</groupId>
            <artifactId>compiler</artifactId>
            <version>0.9.5</version>
            <type>jar</type>
        </dependency>

        <!-- BEGIN Test dependencies -->
        <dependency>
            <groupId>junit</groupId>
            <artifactId>junit</artifactId>
            <version>4.12</version>
            <scope>test</scope>
        </dependency>

        <dependency>
            <groupId>org.mockito</groupId>
            <artifactId>mockito-core</artifactId>
            <version>2.23.4</version>
            <scope>test</scope>
        </dependency>

        <dependency>
            <groupId>org.apache.httpcomponents</groupId>
            <artifactId>fluent-hc</artifactId>
            <version>4.5.6</version>
            <scope>test</scope>
        </dependency>

        <dependency>
            <groupId>com.mashape.unirest</groupId>
            <artifactId>unirest-java</artifactId>
            <version>1.4.9</version>
            <scope>test</scope>
        </dependency>

        <dependency>
            <groupId>com.eclipsesource.minimal-json</groupId>
            <artifactId>minimal-json</artifactId>
            <version>0.9.5</version>
            <scope>test</scope>
        </dependency>
        <!-- END Test dependencies -->
    </dependencies>

    <build>
        <finalName>${project.artifactId}-${project.version}-nodeps</finalName>
        <plugins>
            <plugin>
                <groupId>org.apache.maven.plugins</groupId>
                <artifactId>maven-enforcer-plugin</artifactId>
                <version>3.0.0-M2</version>
                <executions>
                    <execution>
                        <id>enforce-versions</id>
                        <goals>
                            <goal>enforce</goal>
                        </goals>
                        <configuration>
                            <rules>
                                <requireMavenVersion>
                                    <version>3.3</version>
                                </requireMavenVersion>
                                <requireReleaseDeps>
                                    <message>No Snapshots Allowed!</message>
                                    <excludes/>
                                </requireReleaseDeps>
                                <requireJavaVersion>
                                    <version>1.8</version>
                                </requireJavaVersion>
                            </rules>
                            <fail>true</fail>
                        </configuration>
                    </execution>
                </executions>
            </plugin>

            <plugin>
                <groupId>org.apache.maven.plugins</groupId>
                <artifactId>maven-shade-plugin</artifactId>
                <version>3.2.1</version>
                <configuration>
                    <finalName>${project.artifactId}</finalName>
                    <createDependencyReducedPom>true</createDependencyReducedPom>
                    <filters>
                        <filter>
                            <artifact>*:*</artifact>
                            <excludes>
                                <exclude>META-INF/*.SF</exclude>
                                <exclude>META-INF/*.DSA</exclude>
                                <exclude>META-INF/*.RSA</exclude>
                            </excludes>
                        </filter>
                        <filter>
                            <!-- removing overlapping classes, defined also in guava -->
                            <artifact>com.google.guava:failureaccess</artifact>
                            <excludes>
                                <exclude>com/google/common/util/concurrent/internal/InternalFutureFailureAccess.class</exclude>
                                <exclude>com/google/common/util/concurrent/internal/InternalFutures.class</exclude>
                            </excludes>
                        </filter>
                    </filters>
                </configuration>
                <executions>
                    <execution>
                        <phase>package</phase>
                        <goals>
                            <goal>shade</goal>
                        </goals>
                        <configuration>
                            <transformers>
                                <transformer implementation="org.apache.maven.plugins.shade.resource.ManifestResourceTransformer">
                                    <mainClass>org.restheart.Bootstrapper</mainClass>
                                </transformer>
                            </transformers>
                        </configuration>
                    </execution>
                </executions>
            </plugin>

            <plugin>
                <groupId>org.apache.maven.plugins</groupId>
                <artifactId>maven-assembly-plugin</artifactId>
                <version>3.1.1</version>
                <executions>
                    <execution>
                        <id>bin</id>
                        <phase>package</phase>
                        <goals>
                            <goal>single</goal>
                        </goals>
                        <configuration>
                            <id>bin</id>
                            <appendAssemblyId>false</appendAssemblyId>
                            <finalName>${project.artifactId}-${project.version}</finalName>
                            <descriptors>
                                <descriptor>assembly.xml</descriptor>
                            </descriptors>
                            <attach>false</attach>
                            <tarLongFileMode>posix</tarLongFileMode>
                        </configuration>
                    </execution>
                </executions>
            </plugin>

            <plugin>
                <groupId>org.apache.maven.plugins</groupId>
                <artifactId>maven-jar-plugin</artifactId>
                <version>3.1.1</version>
                <configuration>
                    <archive>
                        <manifest>
                            <addClasspath>true</addClasspath>
                            <mainClass>org.restheart.Bootstrapper</mainClass>
                            <addDefaultImplementationEntries>true</addDefaultImplementationEntries>
                            <addDefaultSpecificationEntries>true</addDefaultSpecificationEntries>
                        </manifest>
                        <manifestEntries>
                            <Build-Time>${maven.build.timestamp}</Build-Time>
                        </manifestEntries>
                    </archive>
                </configuration>
            </plugin>

            <plugin>
                <groupId>org.apache.maven.plugins</groupId>
                <artifactId>maven-compiler-plugin</artifactId>
                <version>3.8.0</version>
                <configuration>
                    <debug>true</debug>
                    <!--<compilerArgument>-Xlint</compilerArgument>-->
                    <showDeprecation>true</showDeprecation>
                </configuration>
            </plugin>

            <plugin>
                <groupId>org.apache.maven.plugins</groupId>
                <artifactId>maven-failsafe-plugin</artifactId>
                <version>2.22.1</version>
                <executions>
                    <execution>
                        <goals>
                            <goal>integration-test</goal>
                            <goal>verify</goal>
                        </goals>
                    </execution>
                </executions>
            </plugin>

            <plugin>
                <groupId>org.apache.maven.plugins</groupId>
                <artifactId>maven-antrun-plugin</artifactId>
                <version>1.8</version>
                <executions>
                    <execution>
                        <id>start-server</id>
                        <!--
                        NOTE: in order to execute the integration test suite you need to be on
                        Linux, OSX or Solaris and have MongoDB started on default port without authentication.
                        Simpler alternative:
                            1) Start Docker
                            2) Execute the bash script ./bin/integration-tests.sh
                        -->
                        <phase>pre-integration-test</phase>
                        <configuration>
                            <skip>${skipITs}</skip>
                            <target>
                                <echo>Running integration tests against a forked RESTHeart's instance...</echo>
                                <exec dir="${basedir}" executable="${basedir}/bin/start.sh">
                                    <arg value="${basedir}/etc/test/restheart-integrationtest.yml"/>
                                    <arg value="--fork"/>
                                </exec>
                            </target>
                        </configuration>
                        <goals>
                            <goal>run</goal>
                        </goals>
                    </execution>
                    <execution>
                        <id>stop-server</id>
                        <phase>post-integration-test</phase>
                        <configuration>
                            <skip>${skipITs}</skip>
                            <target>
                                <echo>Stopping forked RESTHeart's instance...</echo>
                                <exec dir="${basedir}" executable="${basedir}/bin/stop.sh">
                                    <arg value="${basedir}/etc/test/restheart-integrationtest.yml"/>
                                </exec>
                            </target>
                        </configuration>
                        <goals>
                            <goal>run</goal>
                        </goals>
                    </execution>
                </executions>
            </plugin>

            <plugin>
                <groupId>org.sonatype.plugins</groupId>
                <artifactId>nexus-staging-maven-plugin</artifactId>
                <version>1.6.8</version>
                <extensions>true</extensions>
                <configuration>
                    <serverId>ossrh</serverId>
                    <nexusUrl>https://oss.sonatype.org/</nexusUrl>
                    <autoReleaseAfterClose>true</autoReleaseAfterClose>
                </configuration>
            </plugin>
        </plugins>
    </build>

    <profiles>
        <profile>
            <id>report</id>
            <build>
                <plugins>
                    <plugin>
                        <groupId>org.apache.maven.plugins</groupId>
                        <artifactId>maven-site-plugin</artifactId>
                        <version>3.7.1</version>
                    </plugin>

                    <plugin>
                        <groupId>org.apache.maven.plugins</groupId>
                        <artifactId>maven-project-info-reports-plugin</artifactId>
                        <version>3.0.0</version>
                    </plugin>

                    <plugin>
                        <groupId>com.github.github</groupId>
                        <artifactId>site-maven-plugin</artifactId>
                        <version>0.12</version>
                        <configuration>
                            <server>github</server>
                            <message>Creating site for ${project.version}</message>
                        </configuration>
                        <executions>
                            <execution>
                                <goals>
                                    <goal>site</goal>
                                </goals>
                                <phase>site</phase>
                            </execution>
                        </executions>
                    </plugin>

                    <plugin>
                        <groupId>org.apache.maven.plugins</groupId>
                        <artifactId>maven-checkstyle-plugin</artifactId>
                        <version>3.0.0</version>
                        <dependencies>
                            <dependency>
                                <groupId>com.puppycrawl.tools</groupId>
                                <artifactId>checkstyle</artifactId>
                                <version>8.16</version>
                            </dependency>
                        </dependencies>
                        <configuration>
                            <configLocation>${checkstyle.file.path}</configLocation>
                        </configuration>
                    </plugin>

                </plugins>
            </build>
            <reporting>
                <plugins>
                    <plugin>
                        <groupId>org.apache.maven.plugins</groupId>
                        <artifactId>maven-surefire-report-plugin</artifactId>
                        <version>2.22.1</version>
                        <reportSets>
                            <reportSet>
                                <id>integration-tests</id>
                                <reports>
                                    <report>failsafe-report-only</report>
                                </reports>
                            </reportSet>
                        </reportSets>
                    </plugin>

                    <plugin>
                        <groupId>org.codehaus.mojo</groupId>
                        <artifactId>versions-maven-plugin</artifactId>
                        <version>2.7</version>
                        <reportSets>
                            <reportSet>
                                <reports>
                                    <report>dependency-updates-report</report>
                                    <report>plugin-updates-report</report>
                                    <report>property-updates-report</report>
                                </reports>
                            </reportSet>
                        </reportSets>
                    </plugin>

                    <plugin>
                        <groupId>org.apache.maven.plugins</groupId>
                        <artifactId>maven-checkstyle-plugin</artifactId>
                        <version>3.0.0</version>
                        <configuration>
                            <configLocation>${checkstyle.file.path}</configLocation>
                        </configuration>
                        <reportSets>
                            <reportSet>
                                <reports>
                                    <report>checkstyle</report>
                                </reports>
                            </reportSet>
                        </reportSets>
                    </plugin>

                    <plugin>
                        <groupId>org.codehaus.mojo</groupId>
                        <artifactId>findbugs-maven-plugin</artifactId>
                        <version>3.0.5</version>
                    </plugin>

                    <plugin>
                        <groupId>org.apache.maven.plugins</groupId>
                        <artifactId>maven-pmd-plugin</artifactId>
                        <version>3.11.0</version>
                    </plugin>

                </plugins>
            </reporting>
        </profile>

        <profile>
            <id>release</id>
            <build>
                <plugins>
                    <plugin>
                        <groupId>org.apache.maven.plugins</groupId>
                        <artifactId>maven-enforcer-plugin</artifactId>
                        <version>3.0.0-M2</version>
                        <executions>
                            <execution>
                                <id>enforce-versions-release</id>
                                <goals>
                                    <goal>enforce</goal>
                                </goals>
                                <configuration>
                                    <rules>
                                        <dependencyConvergence/>
                                    </rules>
                                    <fail>false</fail>
                                </configuration>
                            </execution>
                        </executions>
                    </plugin>
                    <plugin>
                        <groupId>org.apache.maven.plugins</groupId>
                        <artifactId>maven-gpg-plugin</artifactId>
                        <version>1.6</version>
                        <executions>
                            <execution>
                                <id>sign-artifacts</id>
                                <phase>verify</phase>
                                <goals>
                                    <goal>sign</goal>
                                </goals>
                                <configuration>
                                    <keyname>SoftInstigate</keyname>
                                </configuration>
                            </execution>
                        </executions>
                    </plugin>
                    <plugin>
                        <groupId>org.apache.maven.plugins</groupId>
                        <artifactId>maven-source-plugin</artifactId>
                        <version>3.0.1</version>
                        <executions>
                            <execution>
                                <id>attach-sources</id>
                                <goals>
                                    <goal>jar-no-fork</goal>
                                </goals>
                            </execution>
                        </executions>
                    </plugin>
                    <plugin>
                        <groupId>org.apache.maven.plugins</groupId>
                        <artifactId>maven-javadoc-plugin</artifactId>
                        <version>3.0.1</version>
                        <configuration>
                            <additionalparam>-Xdoclint:none</additionalparam>
                            <failOnError>false</failOnError>
                        </configuration>
                        <executions>
                            <execution>
                                <id>attach-javadocs</id>
                                <goals>
                                    <goal>jar</goal>
                                </goals>
                            </execution>
                        </executions>
                    </plugin>
                </plugins>
            </build>
        </profile>
    </profiles>
</project><|MERGE_RESOLUTION|>--- conflicted
+++ resolved
@@ -3,11 +3,7 @@
     <modelVersion>4.0.0</modelVersion>
     <groupId>org.restheart</groupId>
     <artifactId>restheart</artifactId>
-<<<<<<< HEAD
     <version>4.0.0-SNAPSHOT</version>
-=======
-    <version>3.8.0-SNAPSHOT</version>
->>>>>>> e264cdd2
     <packaging>jar</packaging>
     <name>Restheart</name>
     <description>
@@ -140,16 +136,6 @@
         </dependency>
 
         <dependency>
-<<<<<<< HEAD
-=======
-            <groupId>com.auth0</groupId>
-            <artifactId>java-jwt</artifactId>
-            <!-- WARNING: v 3.5.0 doesn't compile -->
-            <version>3.4.1</version>
-        </dependency>
-
-        <dependency>
->>>>>>> e264cdd2
             <groupId>com.google.guava</groupId>
             <artifactId>guava</artifactId>
             <!-- WARNING: v 27.0.1-jre fails integration tests, don't upgrade! -->
